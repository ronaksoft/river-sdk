--- conflicted
+++ resolved
@@ -201,11 +201,7 @@
 	// this will be used as next requestID
 	req.RandomID = domain.SequentialUniqueID()
 	msgID := -req.RandomID
-<<<<<<< HEAD
 	res, err := repo.PendingMessages.Save(GetCurrTeam(), msgID, r.ConnInfo.UserID, req)
-=======
-	res, err := repo.PendingMessages.Save(in.Team.ID, msgID, r.ConnInfo.UserID, req)
->>>>>>> b2bdbdf2
 	if err != nil {
 		e := new(msg.Error)
 		e.Code = "n/a"
@@ -516,7 +512,7 @@
 		// Insert into pending messages, id is negative nano timestamp and save RandomID too : Done
 		dbID := -req.RandomID
 
-		res, err := repo.PendingMessages.SaveMessageMedia(GetCurrTeam(),dbID, r.ConnInfo.UserID, req)
+		res, err := repo.PendingMessages.SaveMessageMedia(GetCurrTeam(), dbID, r.ConnInfo.UserID, req)
 		if err != nil {
 			e := &msg.Error{}
 			e.Code = "n/a"
@@ -1497,7 +1493,7 @@
 	}
 
 	h, _ := domain.CalculateSha256(reqMedia.FilePath)
-	pendingMessage, err := repo.PendingMessages.SaveClientMessageMedia(GetCurrTeam(),msgID, r.ConnInfo.UserID, fileID, fileID, thumbID, reqMedia, h)
+	pendingMessage, err := repo.PendingMessages.SaveClientMessageMedia(GetCurrTeam(), msgID, r.ConnInfo.UserID, fileID, fileID, thumbID, reqMedia, h)
 	if err != nil {
 		e := new(msg.Error)
 		e.Code = "n/a"
