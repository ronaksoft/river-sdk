package riversdk

import (
	"encoding/json"
	"fmt"
	messageHole "git.ronaksoft.com/ronak/riversdk/pkg/message_hole"
	"git.ronaksoft.com/ronak/riversdk/pkg/uiexec"
	"sort"
	"strings"
	"sync"
	"time"

	"git.ronaksoft.com/river/msg/msg"
	"git.ronaksoft.com/ronak/riversdk/internal/logs"
	"git.ronaksoft.com/ronak/riversdk/pkg/domain"
	"git.ronaksoft.com/ronak/riversdk/pkg/repo"
	"go.uber.org/zap"
)

func (r *River) messagesGetDialogs(in, out *msg.MessageEnvelope, timeoutCB domain.TimeoutCallback, successCB domain.MessageHandler) {
	req := &msg.MessagesGetDialogs{}
	if err := req.Unmarshal(in.Message); err != nil {
		msg.ResultError(out, &msg.Error{Code: "00", Items: err.Error()})
		successCB(out)
		return
	}
	res := &msg.MessagesDialogs{}
	res.Dialogs = repo.Dialogs.List(in.Team.ID, req.Offset, req.Limit)

	// If the localDB had no data send the request to server
	if len(res.Dialogs) == 0 {
		res.UpdateID = r.syncCtrl.UpdateID()
		out.Constructor = msg.C_MessagesDialogs
		buff, err := res.Marshal()
		logs.ErrorOnErr("River got error on marshal MessagesDialogs", err)
		out.Message = buff
		uiexec.ExecSuccessCB(successCB, out)
		return
	}

	pendingMessages := repo.PendingMessages.GetAndConvertAll()
	dialogPMs := make(map[string]*msg.UserMessage, len(pendingMessages))
	for _, pm := range pendingMessages {
		keyID := fmt.Sprintf("%d.%d", pm.PeerID, pm.PeerType)
		v, ok := dialogPMs[keyID]
		if !ok {
			dialogPMs[keyID] = pm
		} else if pm.ID < v.ID {
			dialogPMs[keyID] = pm
		}
	}
	mUsers := domain.MInt64B{}
	mGroups := domain.MInt64B{}
	mMessages := domain.MInt64B{}
	for _, dialog := range res.Dialogs {
		if dialog.PeerType == int32(msg.PeerUser) {
			if dialog.PeerID != 0 {
				mUsers[dialog.PeerID] = true
			}
		}
		mMessages[dialog.TopMessageID] = true
		keyID := fmt.Sprintf("%d.%d", dialog.PeerID, dialog.PeerType)
		if pm, ok := dialogPMs[keyID]; ok {
			dialog.TopMessageID = pm.ID
		}
	}

	// Load Messages
	res.Messages = repo.Messages.GetMany(mMessages.ToArray())
	if len(res.Messages) != len(mMessages) {
		logs.Warn("River found unmatched dialog messages", zap.Int("Got", len(res.Messages)), zap.Int("Need", len(mMessages)))
		waitGroup := &sync.WaitGroup{}
		waitGroup.Add(1)
		r.syncCtrl.GetAllDialogs(waitGroup, in.Team, 0, 100)
		for msgID := range mMessages {
			found := false
			for _, m := range res.Messages {
				if m.ID == msgID {
					found = true
					break
				}
			}
			if !found {
				logs.Warn("missed message", zap.Int64("MsgID", msgID))
			}
		}
		waitGroup.Wait()
		logs.Error("River re-synced dialogs")
	}

	// Load Pending messages
	res.Messages = append(res.Messages, pendingMessages...)
	for _, m := range res.Messages {
		switch msg.PeerType(m.PeerType) {
		case msg.PeerUser:
			mUsers[m.PeerID] = true
		case msg.PeerGroup:
			mGroups[m.PeerID] = true
		}
		if m.SenderID != 0 {
			mUsers[m.SenderID] = true
		}
		if m.FwdSenderID != 0 {
			mUsers[m.FwdSenderID] = true
		}

		// load MessageActionData users
		actUserIDs := domain.ExtractActionUserIDs(m.MessageAction, m.MessageActionData)
		for _, id := range actUserIDs {
			if id != 0 {
				mUsers[id] = true
			}
		}
	}
	res.Groups, _ = repo.Groups.GetMany(mGroups.ToArray())
	if len(res.Groups) != len(mGroups) {
		logs.Warn("River found unmatched dialog groups", zap.Int("Got", len(res.Groups)), zap.Int("Need", len(mGroups)))
		for groupID := range mGroups {
			found := false
			for _, g := range res.Groups {
				if g.ID == groupID {
					found = true
					break
				}
			}
			if !found {
				logs.Warn("missed group", zap.Int64("GroupID", groupID))
			}
		}
	}
	res.Users, _ = repo.Users.GetMany(mUsers.ToArray())
	if len(res.Users) != len(mUsers) {
		logs.Warn("River found unmatched dialog users", zap.Int("Got", len(res.Users)), zap.Int("Need", len(mUsers)))
		for userID := range mUsers {
			found := false
			for _, g := range res.Users {
				if g.ID == userID {
					found = true
					break
				}
			}
			if !found {
				logs.Warn("missed user", zap.Int64("UserID", userID))
			}
		}
	}

	out.Constructor = msg.C_MessagesDialogs
	buff, err := res.Marshal()
	logs.ErrorOnErr("River got error on marshal MessagesDialogs", err)
	out.Message = buff
	uiexec.ExecSuccessCB(successCB, out)
}

func (r *River) messagesGetDialog(in, out *msg.MessageEnvelope, timeoutCB domain.TimeoutCallback, successCB domain.MessageHandler) {
	req := &msg.MessagesGetDialog{}
	err := req.Unmarshal(in.Message)
	if err != nil {
		msg.ResultError(out, &msg.Error{Code: "00", Items: err.Error()})
		successCB(out)
		return
	}
	res := &msg.Dialog{}
	res, err = repo.Dialogs.Get(in.Team.ID, req.Peer.ID, int32(req.Peer.Type))

	// if the localDB had no data send the request to server
	if err != nil {
		logs.Warn("We got error on repo GetDialog", zap.Error(err), zap.Int64("PeerID", req.Peer.ID))
		r.queueCtrl.EnqueueCommand(in, timeoutCB, successCB, true)
		return
	}

	out.Constructor = msg.C_Dialog
	out.Message, _ = res.Marshal()

	uiexec.ExecSuccessCB(successCB, out)
}

func (r *River) messagesSend(in, out *msg.MessageEnvelope, timeoutCB domain.TimeoutCallback, successCB domain.MessageHandler) {
	req := &msg.MessagesSend{}
	if err := req.Unmarshal(in.Message); err != nil {
		msg.ResultError(out, &msg.Error{Code: "00", Items: err.Error()})
		successCB(out)
		return
	}

	// do not allow empty message
	if strings.TrimSpace(req.Body) == "" {
		e := new(msg.Error)
		e.Code = "n/a"
		e.Items = "empty message is not allowed"
		msg.ResultError(out, e)
		uiexec.ExecSuccessCB(successCB, out)
		return
	}

	if req.Peer.ID == r.ConnInfo.UserID {
		r.HandleDebugActions(req.Body)
	}

	// this will be used as next requestID
	req.RandomID = domain.SequentialUniqueID()
	msgID := -req.RandomID
	res, err := repo.PendingMessages.Save(in.Team, msgID, r.ConnInfo.UserID, req)
	if err != nil {
		e := &msg.Error{
			Code:  "n/a",
			Items: "Failed to save to pendingMessages : " + err.Error(),
		}
		msg.ResultError(out, e)
		uiexec.ExecSuccessCB(successCB, out)
		return
	}
	// 2. add to queue [ looks like there is general queue to send messages ] : Done
	requestBytes, _ := req.Marshal()
	// r.queueCtrl.addToWaitingList(req) // this needs to be wrapped by MessageEnvelope
	// using req randomID as requestID later in queue processing and network controller messageHandler
	r.queueCtrl.EnqueueCommand(
		&msg.MessageEnvelope{
			Team:        in.Team,
			Constructor: msg.C_MessagesSend,
			RequestID:   uint64(req.RandomID),
			Message:     requestBytes,
		},
		timeoutCB, successCB, true,
	)

	// 3. return to CallBack with pending message data : Done
	out.Constructor = msg.C_ClientPendingMessage
	out.Message, _ = res.Marshal()

	// 4. later when queue got processed and server returned response we should check if the requestID
	//   exist in pendingTable we remove it and insert new message with new id to message table
	//   invoke new OnUpdate with new proto buffer to inform ui that pending message got delivered
	uiexec.ExecSuccessCB(successCB, out)
}

func (r *River) messagesReadHistory(in, out *msg.MessageEnvelope, timeoutCB domain.TimeoutCallback, successCB domain.MessageHandler) {
	req := new(msg.MessagesReadHistory)
	if err := req.Unmarshal(in.Message); err != nil {
		msg.ResultError(out, &msg.Error{Code: "00", Items: err.Error()})
		successCB(out)
		return
	}

	dialog, _ := repo.Dialogs.Get(in.Team.ID, req.Peer.ID, int32(req.Peer.Type))
	if dialog == nil {
		return
	}
	if dialog.ReadInboxMaxID > req.MaxID {
		return
	}

	repo.Dialogs.UpdateReadInboxMaxID(r.ConnInfo.UserID, in.Team.ID, req.Peer.ID, int32(req.Peer.Type), req.MaxID)

	// send the request to server
	r.queueCtrl.EnqueueCommand(in, timeoutCB, successCB, true)
}

func (r *River) messagesGetHistory(in, out *msg.MessageEnvelope, timeoutCB domain.TimeoutCallback, successCB domain.MessageHandler) {
	req := new(msg.MessagesGetHistory)
	if err := req.Unmarshal(in.Message); err != nil {
		msg.ResultError(out, &msg.Error{Code: "00", Items: err.Error()})
		successCB(out)
		return
	}

	// Load the dialog
	dialog, _ := repo.Dialogs.Get(in.Team.ID, req.Peer.ID, int32(req.Peer.Type))
	if dialog == nil {
		logs.Debug("asking for a nil dialog")
		fillMessagesMany(out, []*msg.UserMessage{}, []*msg.User{}, in.RequestID, successCB)
		return
	}

	// Prepare the request and update its parameters if necessary
	if req.MaxID < 0 {
		req.MaxID = dialog.TopMessageID
	}

	// Update the request before sending to server
	in.Message, _ = req.Marshal()

	// Prepare the the result before sending back to the client
	preSuccessCB := genSuccessCallback(successCB, in.Team.ID, req.Peer.ID, int32(req.Peer.Type), req.MinID, req.MaxID, dialog.TopMessageID)

	// Offline mode
	if !r.networkCtrl.Connected() {
		messages, users := repo.Messages.GetMessageHistory(in.Team.ID, req.Peer.ID, int32(req.Peer.Type), req.MinID, req.MaxID, req.Limit)
		if len(messages) > 0 {
			pendingMessages := repo.PendingMessages.GetByPeer(req.Peer.ID, int32(req.Peer.Type))
			if len(pendingMessages) > 0 {
				messages = append(pendingMessages, messages...)
			}
			fillMessagesMany(out, messages, users, in.RequestID, successCB)
			return
		}
	}

	switch {
	case req.MinID == 0 && req.MaxID == 0:
		req.MaxID = dialog.TopMessageID
		fallthrough
	case req.MinID == 0 && req.MaxID != 0:
		b, bar := messageHole.GetLowerFilled(in.Team.ID, req.Peer.ID, int32(req.Peer.Type), req.MaxID)
		if !b {
			logs.Info("River detected hole (With MaxID Only)",
				zap.Int64("MaxID", req.MaxID),
				zap.Int64("PeerID", req.Peer.ID),
				zap.Int64("TopMsgID", dialog.TopMessageID),
				zap.String("Holes", messageHole.PrintHole(in.Team.ID, req.Peer.ID, int32(req.Peer.Type))),
			)
			r.queueCtrl.EnqueueCommand(in, timeoutCB, preSuccessCB, true)
			return
		}
		messages, users := repo.Messages.GetMessageHistory(in.Team.ID, req.Peer.ID, int32(req.Peer.Type), bar.Min, bar.Max, req.Limit)
		fillMessagesMany(out, messages, users, in.RequestID, preSuccessCB)
	case req.MinID != 0 && req.MaxID == 0:
		b, bar := messageHole.GetUpperFilled(in.Team.ID, req.Peer.ID, int32(req.Peer.Type), req.MinID)
		if !b {
			logs.Info("River detected hole (With MinID Only)",
				zap.Int64("MinID", req.MinID),
				zap.Int64("PeerID", req.Peer.ID),
				zap.Int64("TopMsgID", dialog.TopMessageID),
				zap.String("Holes", messageHole.PrintHole(in.Team.ID, req.Peer.ID, int32(req.Peer.Type))),
			)
			r.queueCtrl.EnqueueCommand(in, timeoutCB, preSuccessCB, true)
			return
		}
		messages, users := repo.Messages.GetMessageHistory(in.Team.ID, req.Peer.ID, int32(req.Peer.Type), bar.Min, 0, req.Limit)
		fillMessagesMany(out, messages, users, in.RequestID, preSuccessCB)
	default:
		b := messageHole.IsHole(in.Team.ID, req.Peer.ID, int32(req.Peer.Type), req.MinID, req.MaxID)
		if b {
			logs.Info("River detected hole (With Min & Max)",
				zap.Int64("MinID", req.MinID),
				zap.Int64("MaxID", req.MaxID),
				zap.Int64("PeerID", req.Peer.ID),
				zap.Int64("TopMsgID", dialog.TopMessageID),
			)
			r.queueCtrl.EnqueueCommand(in, timeoutCB, preSuccessCB, true)
			return
		}
		messages, users := repo.Messages.GetMessageHistory(in.Team.ID, req.Peer.ID, int32(req.Peer.Type), req.MinID, req.MaxID, req.Limit)
		fillMessagesMany(out, messages, users, in.RequestID, preSuccessCB)
	}
}
func fillMessagesMany(out *msg.MessageEnvelope, messages []*msg.UserMessage, users []*msg.User, requestID uint64, successCB domain.MessageHandler) {
	res := new(msg.MessagesMany)
	res.Messages = messages
	res.Users = users

	out.RequestID = requestID
	out.Constructor = msg.C_MessagesMany
	out.Message, _ = res.Marshal()
	uiexec.ExecSuccessCB(successCB, out)
}
func genSuccessCallback(cb domain.MessageHandler, teamID, peerID int64, peerType int32, minID, maxID int64, topMessageID int64) domain.MessageHandler {
	return func(m *msg.MessageEnvelope) {
		pendingMessages := repo.PendingMessages.GetByPeer(peerID, peerType)
		switch m.Constructor {
		case msg.C_MessagesMany:
			x := new(msg.MessagesMany)
			err := x.Unmarshal(m.Message)
			logs.WarnOnErr("Error On Unmarshal MessagesMany", err)

			// 1st sort the received messages by id
			sort.Slice(x.Messages, func(i, j int) bool {
				return x.Messages[i].ID > x.Messages[j].ID
			})

			// Fill Messages Hole
			if msgCount := len(x.Messages); msgCount > 0 {
				switch {
				case minID == 0 && maxID != 0:
					messageHole.InsertFill(teamID, peerID, peerType, x.Messages[msgCount-1].ID, maxID)
				case minID != 0 && maxID == 0:
					messageHole.InsertFill(teamID, peerID, peerType, minID, x.Messages[0].ID)
				case minID == 0 && maxID == 0:
					messageHole.InsertFill(teamID, peerID, peerType, x.Messages[msgCount-1].ID, x.Messages[0].ID)
				}
			}

			if len(pendingMessages) > 0 {
				if maxID == 0 || (len(x.Messages) > 0 && x.Messages[len(x.Messages)-1].ID == topMessageID) {
					x.Messages = append(pendingMessages, x.Messages...)
				}
			}

			m.Message, _ = x.Marshal()
		case msg.C_Error:
			logs.Warn("We received error on GetHistory", zap.Error(domain.ParseServerError(m.Message)))
		default:
		}

		// Call the actual success callback function
		cb(m)
	}
}

func (r *River) messagesDelete(in, out *msg.MessageEnvelope, timeoutCB domain.TimeoutCallback, successCB domain.MessageHandler) {
	req := new(msg.MessagesDelete)
	if err := req.Unmarshal(in.Message); err != nil {
		msg.ResultError(out, &msg.Error{Code: "00", Items: err.Error()})
		successCB(out)
		return
	}

	// Get PendingMessage and cancel its requests
	pendingMessageIDs := make([]int64, 0)
	for _, id := range req.MessageIDs {
		if id < 0 {
			pendingMessageIDs = append(pendingMessageIDs, id)
		}
	}
	if len(pendingMessageIDs) > 0 {
		// remove from queue
		pendedRequestIDs := repo.PendingMessages.GetManyRequestIDs(pendingMessageIDs)
		for _, reqID := range pendedRequestIDs {
			r.queueCtrl.CancelRequest(reqID)
		}
		// remove from DB
		repo.PendingMessages.DeleteMany(pendingMessageIDs)
	}

	// send the request to server
	r.queueCtrl.EnqueueCommand(in, timeoutCB, successCB, true)

}

func (r *River) messagesGet(in, out *msg.MessageEnvelope, timeoutCB domain.TimeoutCallback, successCB domain.MessageHandler) {
	req := new(msg.MessagesGet)
	if err := req.Unmarshal(in.Message); err != nil {
		msg.ResultError(out, &msg.Error{Code: "00", Items: err.Error()})
		successCB(out)
		return
	}
	msgIDs := domain.MInt64B{}
	for _, v := range req.MessagesIDs {
		msgIDs[v] = true
	}

	messages := repo.Messages.GetMany(msgIDs.ToArray())
	mUsers := domain.MInt64B{}
	mUsers[req.Peer.ID] = true
	for _, m := range messages {
		mUsers[m.SenderID] = true
		mUsers[m.FwdSenderID] = true
		actUserIDs := domain.ExtractActionUserIDs(m.MessageAction, m.MessageActionData)
		for _, id := range actUserIDs {
			mUsers[id] = true
		}
	}
	users, _ := repo.Users.GetMany(mUsers.ToArray())

	// if db already had all users
	if len(messages) == len(msgIDs) && len(users) > 0 {
		res := new(msg.MessagesMany)
		res.Users = make([]*msg.User, 0)
		res.Messages = messages
		res.Users = append(res.Users, users...)

		out.Constructor = msg.C_MessagesMany
		out.Message, _ = res.Marshal()
		uiexec.ExecSuccessCB(successCB, out)
		return
	}

	// SendWebsocket the request to the server
	r.queueCtrl.EnqueueCommand(in, timeoutCB, successCB, true)
}

func (r *River) messagesClearHistory(in, out *msg.MessageEnvelope, timeoutCB domain.TimeoutCallback, successCB domain.MessageHandler) {
	req := new(msg.MessagesClearHistory)
	if err := req.Unmarshal(in.Message); err != nil {
		msg.ResultError(out, &msg.Error{Code: "00", Items: err.Error()})
		successCB(out)
		return
	}

	// send the request to server
	r.queueCtrl.EnqueueCommand(in, timeoutCB, successCB, true)
}

func (r *River) messagesReadContents(in, out *msg.MessageEnvelope, timeoutCB domain.TimeoutCallback, successCB domain.MessageHandler) {
	req := new(msg.MessagesReadContents)
	if err := req.Unmarshal(in.Message); err != nil {
		msg.ResultError(out, &msg.Error{Code: "00", Items: err.Error()})
		successCB(out)
		return
	}

	repo.Messages.SetContentRead(req.Peer.ID, int32(req.Peer.Type), req.MessageIDs)

	// send the request to server
	r.queueCtrl.EnqueueCommand(in, timeoutCB, successCB, true)
}

func (r *River) messagesSendMedia(in, out *msg.MessageEnvelope, timeoutCB domain.TimeoutCallback, successCB domain.MessageHandler) {
	req := &msg.MessagesSendMedia{}
	if err := req.Unmarshal(in.Message); err != nil {
		msg.ResultError(out, &msg.Error{Code: "00", Items: err.Error()})
		successCB(out)
		return
	}

	switch req.MediaType {
	case msg.InputMediaTypeContact, msg.InputMediaTypeGeoLocation,
		msg.InputMediaTypeDocument, msg.InputMediaTypeMessageDocument:
		// This will be used as next requestID
		req.RandomID = domain.SequentialUniqueID()

		// Insert into pending messages, id is negative nano timestamp and save RandomID too : Done
		dbID := -req.RandomID

		res, err := repo.PendingMessages.SaveMessageMedia(in.Team, dbID, r.ConnInfo.UserID, req)
		if err != nil {
			e := &msg.Error{
				Code:  "n/a",
				Items: "Failed to save to pendingMessages : " + err.Error(),
			}
			msg.ResultError(out, e)
			uiexec.ExecSuccessCB(successCB, out)
			return
		}
		// Return to CallBack with pending message data : Done
		out.Constructor = msg.C_ClientPendingMessage
		out.Message, _ = res.Marshal()
		uiexec.ExecSuccessCB(successCB, out)

	case msg.InputMediaTypeUploadedDocument:
		// no need to insert pending message cuz we already insert one b4 start uploading
	}

	requestBytes, _ := req.Marshal()
	r.queueCtrl.EnqueueCommand(
		&msg.MessageEnvelope{
			Team:        in.Team,
			Constructor: msg.C_MessagesSendMedia,
			RequestID:   uint64(req.RandomID),
			Message:     requestBytes,
<<<<<<< HEAD
			Team:        in.Team,
=======
>>>>>>> bee9f2ab
		},
		timeoutCB, successCB, true,
	)
}

func (r *River) contactsGet(in, out *msg.MessageEnvelope, timeoutCB domain.TimeoutCallback, successCB domain.MessageHandler) {
	req := &msg.ContactsGet{}
	if err := req.Unmarshal(in.Message); err != nil {
		msg.ResultError(out, &msg.Error{Code: "00", Items: err.Error()})
		successCB(out)
		return
	}

	res := &msg.ContactsMany{}
	res.ContactUsers, res.Contacts = repo.Users.GetContacts()

	userIDs := make([]int64, 0, len(res.ContactUsers))
	for idx := range res.ContactUsers {
		userIDs = append(userIDs, res.ContactUsers[idx].ID)
	}
	res.Users, _ = repo.Users.GetMany(userIDs)
	out.Constructor = msg.C_ContactsMany
	out.Message, _ = res.Marshal()

	logs.Info("We returned data locally, ContactsGet",
		zap.Int("Users", len(res.Users)),
		zap.Int("Contacts", len(res.Contacts)),
	)
	uiexec.ExecSuccessCB(successCB, out)
}

func (r *River) contactsAdd(in, out *msg.MessageEnvelope, timeoutCB domain.TimeoutCallback, successCB domain.MessageHandler) {
	req := &msg.ContactsAdd{}
	if err := req.Unmarshal(in.Message); err != nil {
		msg.ResultError(out, &msg.Error{Code: "00", Items: err.Error()})
		successCB(out)
		return
	}

	user, _ := repo.Users.Get(req.User.UserID)
	if user != nil {
		user.FirstName = req.FirstName
		user.LastName = req.LastName
		user.Phone = req.Phone
		_ = repo.Users.SaveContact(&msg.ContactUser{
			ID:         user.ID,
			FirstName:  user.FirstName,
			LastName:   user.LastName,
			AccessHash: user.AccessHash,
			Phone:      user.Phone,
			Username:   user.Username,
			ClientID:   0,
			Photo:      user.Photo,
		})
		_ = repo.Users.Save(user)
	}

	// reset contacts hash to update the contacts
	_ = repo.System.SaveInt(domain.SkContactsGetHash, 0)
	r.queueCtrl.EnqueueCommand(in, timeoutCB, successCB, true)
}

func (r *River) contactsImport(in, out *msg.MessageEnvelope, timeoutCB domain.TimeoutCallback, successCB domain.MessageHandler) {
	req := new(msg.ContactsImport)
	if err := req.Unmarshal(in.Message); err != nil {
		msg.ResultError(out, &msg.Error{Code: "00", Items: err.Error()})
		successCB(out)
		return
	}

	// If only importing one contact then we don't need to calculate contacts hash
	if len(req.Contacts) == 1 {
		// send request to server
		r.queueCtrl.EnqueueCommand(in, timeoutCB, successCB, true)
		return
	}

	oldHash, err := repo.System.LoadInt(domain.SkContactsImportHash)
	if err != nil {
		logs.Warn("We got error on loading ContactsImportHash", zap.Error(err))
	}
	// calculate ContactsImportHash and compare with oldHash
	newHash := domain.CalculateContactsImportHash(req)
	logs.Info("We returned data locally, ContactsImport",
		zap.Uint64("Old", oldHash),
		zap.Uint64("New", newHash),
	)
	if newHash == oldHash {
		res := &msg.ContactsImported{
			ContactUsers: nil,
			Users:        nil,
			Empty:        true,
		}
		msg.ResultContactsImported(out, res)
		successCB(out)
		return
	}

	// not equal save it to DB
	err = repo.System.SaveInt(domain.SkContactsImportHash, newHash)
	if err != nil {
		logs.Error("We got error on saving ContactsImportHash", zap.Error(err))
	}

	// extract differences between existing contacts and new contacts
	_, contacts := repo.Users.GetContacts()
	diffContacts := domain.ExtractsContactsDifference(contacts, req.Contacts)

	err = repo.Users.SavePhoneContact(diffContacts...)
	if err != nil {
		logs.Error("We got error on saving phone contacts in to the db", zap.Error(err))
	}

	if len(diffContacts) <= 250 {
		// send the request to server
		r.queueCtrl.EnqueueCommand(in, timeoutCB, successCB, true)
		return
	}

	// chunk contacts by size of 50 and send them to server
	r.syncCtrl.ContactsImport(req.Replace, successCB, out)
}

func (r *River) contactsDelete(in, out *msg.MessageEnvelope, timeoutCB domain.TimeoutCallback, successCB domain.MessageHandler) {
	req := &msg.ContactsDelete{}
	if err := req.Unmarshal(in.Message); err != nil {
		msg.ResultError(out, &msg.Error{Code: "00", Items: err.Error()})
		successCB(out)
		return
	}

	_ = repo.Users.DeleteContact(req.UserIDs...)
	_ = repo.System.SaveInt(domain.SkContactsGetHash, 0)

	r.queueCtrl.EnqueueCommand(in, timeoutCB, successCB, true)
	return
}

func (r *River) contactsDeleteAll(in, out *msg.MessageEnvelope, timeoutCB domain.TimeoutCallback, successCB domain.MessageHandler) {
	req := &msg.ContactsDeleteAll{}
	if err := req.Unmarshal(in.Message); err != nil {
		msg.ResultError(out, &msg.Error{Code: "00", Items: err.Error()})
		successCB(out)
		return
	}

	_ = repo.Users.DeleteAllContacts()
	_ = repo.System.SaveInt(domain.SkContactsGetHash, 0)
	_ = repo.System.SaveInt(domain.SkContactsImportHash, 0)
	r.queueCtrl.EnqueueCommand(in, timeoutCB, successCB, true)
	return
}

func (r *River) contactsGetTopPeers(in, out *msg.MessageEnvelope, timeoutCB domain.TimeoutCallback, successCB domain.MessageHandler) {
	req := &msg.ContactsGetTopPeers{}
	if err := req.Unmarshal(in.Message); err != nil {
		msg.ResultError(out, &msg.Error{Code: "00", Items: err.Error()})
		successCB(out)
		return
	}
	res := &msg.ContactsTopPeers{}
	topPeers, _ := repo.TopPeers.List(in.Team.ID, req.Category, req.Offset, req.Limit)
	if len(topPeers) == 0 {
		r.queueCtrl.EnqueueCommand(in, timeoutCB, successCB, true)
		return
	}

	res.Category = req.Category
	res.Peers = topPeers
	res.Count = int32(len(topPeers))

	mUsers := domain.MInt64B{}
	mGroups := domain.MInt64B{}
	for _, topPeer := range res.Peers {
		switch msg.PeerType(topPeer.Peer.Type) {
		case msg.PeerUser:
			mUsers[topPeer.Peer.ID] = true
		case msg.PeerGroup:
			mGroups[topPeer.Peer.ID] = true
		}
	}
	res.Groups, _ = repo.Groups.GetMany(mGroups.ToArray())
	if len(res.Groups) != len(mGroups) {
		logs.Warn("River found unmatched top peers groups", zap.Int("Got", len(res.Groups)), zap.Int("Need", len(mGroups)))
		for groupID := range mGroups {
			found := false
			for _, g := range res.Groups {
				if g.ID == groupID {
					found = true
					break
				}
			}
			if !found {
				logs.Warn("missed group", zap.Int64("GroupID", groupID))
			}
		}
	}

	res.Users, _ = repo.Users.GetMany(mUsers.ToArray())
	if len(res.Users) != len(mUsers) {
		logs.Warn("River found unmatched top peers users", zap.Int("Got", len(res.Users)), zap.Int("Need", len(mUsers)))
		for userID := range mUsers {
			found := false
			for _, g := range res.Users {
				if g.ID == userID {
					found = true
					break
				}
			}
			if !found {
				logs.Warn("missed user", zap.Int64("UserID", userID))
			}
		}
	}

	out.Constructor = msg.C_ContactsTopPeers
	buff, err := res.Marshal()
	logs.ErrorOnErr("River got error on marshal ContactsTopPeers", err)
	out.Message = buff
	uiexec.ExecSuccessCB(successCB, out)
}

func (r *River) contactsResetTopPeer(in, out *msg.MessageEnvelope, timeoutCB domain.TimeoutCallback, successCB domain.MessageHandler) {
	req := &msg.ContactsResetTopPeer{}
	err := req.Unmarshal(in.Message)
	if err != nil {
		msg.ResultError(out, &msg.Error{Code: "00", Items: err.Error()})
		successCB(out)
		return
	}

	err = repo.TopPeers.Delete(req.Category, in.Team.ID, req.Peer.ID, int32(req.Peer.Type))
	if err != nil {
		msg.ResultError(out, &msg.Error{Code: "00", Items: err.Error()})
		successCB(out)
		return
	}

	r.queueCtrl.EnqueueCommand(in, timeoutCB, successCB, true)
}

func (r *River) accountUpdateUsername(in, out *msg.MessageEnvelope, timeoutCB domain.TimeoutCallback, successCB domain.MessageHandler) {
	req := new(msg.AccountUpdateUsername)
	if err := req.Unmarshal(in.Message); err != nil {
		msg.ResultError(out, &msg.Error{Code: "00", Items: err.Error()})
		successCB(out)
		return
	}

	r.ConnInfo.Username = req.Username
	r.ConnInfo.Save()

	// send the request to server
	r.queueCtrl.EnqueueCommand(in, timeoutCB, successCB, true)
}

func (r *River) accountRegisterDevice(in, out *msg.MessageEnvelope, timeoutCB domain.TimeoutCallback, successCB domain.MessageHandler) {
	req := new(msg.AccountRegisterDevice)
	if err := req.Unmarshal(in.Message); err != nil {
		msg.ResultError(out, &msg.Error{Code: "00", Items: err.Error()})
		successCB(out)
		return
	}
	r.DeviceToken = req

	val, err := json.Marshal(req)
	if err != nil {
		logs.Error("River::accountRegisterDevice()-> Json Marshal()", zap.Error(err))
		return
	}
	err = repo.System.SaveString(domain.SkDeviceToken, string(val))
	if err != nil {
		logs.Error("River::accountRegisterDevice()-> SaveString()", zap.Error(err))
		return
	}
	// send the request to server
	r.queueCtrl.EnqueueCommand(in, timeoutCB, successCB, true)
}

func (r *River) accountUnregisterDevice(in, out *msg.MessageEnvelope, timeoutCB domain.TimeoutCallback, successCB domain.MessageHandler) {
	req := new(msg.AccountUnregisterDevice)
	if err := req.Unmarshal(in.Message); err != nil {
		msg.ResultError(out, &msg.Error{Code: "E00", Items: err.Error()})
		successCB(out)
		return
	}
	r.DeviceToken = new(msg.AccountRegisterDevice)
	val, err := json.Marshal(r.DeviceToken)
	if err != nil {
		logs.Error("River::accountUnregisterDevice()-> Json Marshal()", zap.Error(err))
		return
	}
	err = repo.System.SaveString(domain.SkDeviceToken, string(val))
	if err != nil {
		logs.Error("River::accountUnregisterDevice()-> SaveString()", zap.Error(err))
		return
	}

	// send the request to server
	r.queueCtrl.EnqueueCommand(in, timeoutCB, successCB, true)
}

func (r *River) accountSetNotifySettings(in, out *msg.MessageEnvelope, timeoutCB domain.TimeoutCallback, successCB domain.MessageHandler) {
	req := new(msg.AccountSetNotifySettings)
	if err := req.Unmarshal(in.Message); err != nil {
		msg.ResultError(out, &msg.Error{Code: "00", Items: err.Error()})
		successCB(out)
		return
	}

	dialog, _ := repo.Dialogs.Get(in.Team.ID, req.Peer.ID, int32(req.Peer.Type))
	if dialog == nil {
		return
	}

	dialog.NotifySettings = req.Settings
	repo.Dialogs.Save(dialog)

	// send the request to server
	r.queueCtrl.EnqueueCommand(in, timeoutCB, successCB, true)

}

func (r *River) gifSave(in, out *msg.MessageEnvelope, timeoutCB domain.TimeoutCallback, successCB domain.MessageHandler) {
	req := &msg.GifSave{}
	if err := req.Unmarshal(in.Message); err != nil {
		msg.ResultError(out, &msg.Error{Code: "00", Items: err.Error()})
		successCB(out)
		return
	}

	cf, err := repo.Files.Get(req.Doc.ClusterID, req.Doc.ID, req.Doc.AccessHash)
	if err != nil {
		msg.ResultError(out, &msg.Error{Code: "00", Items: err.Error()})
		successCB(out)
		return
	}

	logs.Info("We are saving GIF",
		zap.Int64("FileID", cf.FileID),
		zap.Uint64("AccessHash", cf.AccessHash),
		zap.Int32("ClusterID", cf.ClusterID),
	)
	if !repo.Gifs.IsSaved(cf.ClusterID, cf.FileID) {
		md := &msg.MediaDocument{
			Doc: &msg.Document{
				ID:          cf.FileID,
				AccessHash:  cf.AccessHash,
				Date:        0,
				MimeType:    cf.MimeType,
				FileSize:    int32(cf.FileSize),
				Version:     cf.Version,
				ClusterID:   cf.ClusterID,
				Attributes:  req.Attributes,
				MD5Checksum: cf.MD5Checksum,
			},
		}
		err = repo.Gifs.Save(md)
		if err != nil {
			msg.ResultError(out, &msg.Error{Code: "00", Items: err.Error()})
			successCB(out)
			return
		}
	}
	_ = repo.Gifs.UpdateLastAccess(cf.ClusterID, cf.FileID, domain.Now().Unix())

	r.queueCtrl.EnqueueCommand(in, timeoutCB, successCB, true)
}

func (r *River) gifDelete(in, out *msg.MessageEnvelope, timeoutCB domain.TimeoutCallback, successCB domain.MessageHandler) {
	req := &msg.GifDelete{}
	if err := req.Unmarshal(in.Message); err != nil {
		msg.ResultError(out, &msg.Error{Code: "00", Items: err.Error()})
		successCB(out)
		return
	}

	err := repo.Gifs.Delete(req.Doc.ClusterID, req.Doc.ID)
	if err != nil {
		logs.Warn("We got error on deleting GIF document", zap.Error(err))
	}

	r.queueCtrl.EnqueueCommand(in, timeoutCB, successCB, true)
}

func (r *River) dialogTogglePin(in, out *msg.MessageEnvelope, timeoutCB domain.TimeoutCallback, successCB domain.MessageHandler) {
	req := new(msg.MessagesToggleDialogPin)
	if err := req.Unmarshal(in.Message); err != nil {
		msg.ResultError(out, &msg.Error{Code: "00", Items: err.Error()})
		successCB(out)
		return
	}

	dialog, _ := repo.Dialogs.Get(in.Team.ID, req.Peer.ID, int32(req.Peer.Type))
	if dialog == nil {
		logs.Debug("River::dialogTogglePin()-> GetDialog()",
			zap.String("Error", "Dialog is null"),
		)
		return
	}

	dialog.Pinned = req.Pin
	repo.Dialogs.Save(dialog)

	// send the request to server
	r.queueCtrl.EnqueueCommand(in, timeoutCB, successCB, true)

}

func (r *River) accountRemovePhoto(in, out *msg.MessageEnvelope, timeoutCB domain.TimeoutCallback, successCB domain.MessageHandler) {
	x := new(msg.AccountRemovePhoto)
	_ = x.Unmarshal(in.Message)

	// send the request to server
	r.queueCtrl.EnqueueCommand(in, timeoutCB, successCB, true)

	user, err := repo.Users.Get(r.ConnInfo.UserID)
	if err != nil {
		return
	}

	if user.Photo != nil && user.Photo.PhotoID == x.PhotoID {
		_ = repo.Users.UpdatePhoto(r.ConnInfo.UserID, &msg.UserPhoto{
			PhotoBig:   &msg.FileLocation{},
			PhotoSmall: &msg.FileLocation{},
			PhotoID:    0,
		})
	}

	repo.Users.RemovePhotoGallery(r.ConnInfo.UserID, x.PhotoID)
}

func (r *River) accountUpdateProfile(in, out *msg.MessageEnvelope, timeoutCB domain.TimeoutCallback, successCB domain.MessageHandler) {
	req := new(msg.AccountUpdateProfile)
	if err := req.Unmarshal(in.Message); err != nil {
		msg.ResultError(out, &msg.Error{Code: "00", Items: err.Error()})
		successCB(out)
		return
	}

	// TODO : add connInfo Bio and save it too
	r.ConnInfo.FirstName = req.FirstName
	r.ConnInfo.LastName = req.LastName
	r.ConnInfo.Bio = req.Bio
	r.ConnInfo.Save()

	_ = repo.Users.UpdateProfile(r.ConnInfo.UserID,
		req.FirstName, req.LastName, r.ConnInfo.Username, req.Bio, r.ConnInfo.Phone,
	)

	// send the request to server
	r.queueCtrl.EnqueueCommand(in, timeoutCB, successCB, true)
}

func (r *River) groupsEditTitle(in, out *msg.MessageEnvelope, timeoutCB domain.TimeoutCallback, successCB domain.MessageHandler) {
	req := new(msg.GroupsEditTitle)
	if err := req.Unmarshal(in.Message); err != nil {
		msg.ResultError(out, &msg.Error{Code: "00", Items: err.Error()})
		successCB(out)
		return
	}

	repo.Groups.UpdateTitle(req.GroupID, req.Title)

	// send the request to server
	r.queueCtrl.EnqueueCommand(in, timeoutCB, successCB, true)

}

func (r *River) groupAddUser(in, out *msg.MessageEnvelope, timeoutCB domain.TimeoutCallback, successCB domain.MessageHandler) {
	req := new(msg.GroupsAddUser)
	if err := req.Unmarshal(in.Message); err != nil {
		msg.ResultError(out, &msg.Error{Code: "00", Items: err.Error()})
		successCB(out)
		return
	}
	user, _ := repo.Users.Get(req.User.UserID)
	if user != nil {
		gp := &msg.GroupParticipant{
			AccessHash: req.User.AccessHash,
			FirstName:  user.FirstName,
			LastName:   user.LastName,
			UserID:     req.User.UserID,
			Type:       msg.ParticipantTypeMember,
		}
		_ = repo.Groups.AddParticipant(req.GroupID, gp)
	}

	// send the request to server
	r.queueCtrl.EnqueueCommand(in, timeoutCB, successCB, true)

}

func (r *River) groupDeleteUser(in, out *msg.MessageEnvelope, timeoutCB domain.TimeoutCallback, successCB domain.MessageHandler) {
	req := new(msg.GroupsDeleteUser)
	err := req.Unmarshal(in.Message)
	if err != nil {
		msg.ResultError(out, &msg.Error{Code: "00", Items: err.Error()})
		successCB(out)
		return
	}

	err = repo.Groups.RemoveParticipant(req.GroupID, req.User.UserID)
	if err != nil {
		logs.Error("We got error on GroupDeleteUser local handler", zap.Error(err))
	}

	// send the request to server
	r.queueCtrl.EnqueueCommand(in, timeoutCB, successCB, true)
}

func (r *River) groupsGetFull(in, out *msg.MessageEnvelope, timeoutCB domain.TimeoutCallback, successCB domain.MessageHandler) {
	req := new(msg.GroupsGetFull)
	if err := req.Unmarshal(in.Message); err != nil {
		msg.ResultError(out, &msg.Error{Code: "00", Items: err.Error()})
		successCB(out)
		return
	}

	res, err := repo.Groups.GetFull(req.GroupID)
	if err != nil {
		r.queueCtrl.EnqueueCommand(in, timeoutCB, successCB, true)
		return
	}

	// NotifySettings
	dlg, _ := repo.Dialogs.Get(in.Team.ID, req.GroupID, int32(msg.PeerGroup))
	if dlg == nil {
		r.queueCtrl.EnqueueCommand(in, timeoutCB, successCB, true)
		return
	}
	res.NotifySettings = dlg.NotifySettings

	// Get Group PhotoGallery
	res.PhotoGallery, err = repo.Groups.GetPhotoGallery(req.GroupID)
	if err != nil {
		logs.Error("We got error on GetPhotoGallery in local handler", zap.Error(err))
	}

	// Users
	userIDs := domain.MInt64B{}
	for _, v := range res.Participants {
		userIDs[v.UserID] = true
	}
	users, _ := repo.Users.GetMany(userIDs.ToArray())
	if len(res.Participants) != len(users) {
		r.queueCtrl.EnqueueCommand(in, timeoutCB, successCB, true)
		return
	}
	res.Users = users

	out.Constructor = msg.C_GroupFull
	out.Message, _ = res.Marshal()
	successCB(out)
}

func (r *River) groupUpdateAdmin(in, out *msg.MessageEnvelope, timeoutCB domain.TimeoutCallback, successCB domain.MessageHandler) {
	req := new(msg.GroupsUpdateAdmin)
	if err := req.Unmarshal(in.Message); err != nil {
		msg.ResultError(out, &msg.Error{Code: "00", Items: err.Error()})
		successCB(out)
		return
	}

	repo.Groups.UpdateMemberType(req.GroupID, req.User.UserID, req.Admin)

	// send the request to server
	r.queueCtrl.EnqueueCommand(in, timeoutCB, successCB, true)
}

func (r *River) groupToggleAdmin(in, out *msg.MessageEnvelope, timeoutCB domain.TimeoutCallback, successCB domain.MessageHandler) {
	req := new(msg.GroupsToggleAdmins)
	err := req.Unmarshal(in.Message)
	if err != nil {
		msg.ResultError(out, &msg.Error{Code: "00", Items: err.Error()})
		successCB(out)
		return
	}

	err = repo.Groups.ToggleAdmins(req.GroupID, req.AdminEnabled)
	if err != nil {
		logs.Warn("We got error on local handler for GroupToggleAdmin", zap.Error(err))
	}

	// send the request to server
	r.queueCtrl.EnqueueCommand(in, timeoutCB, successCB, true)
}

func (r *River) groupRemovePhoto(in, out *msg.MessageEnvelope, timeoutCB domain.TimeoutCallback, successCB domain.MessageHandler) {
	// send the request to server
	r.queueCtrl.EnqueueCommand(in, timeoutCB, successCB, true)

	req := new(msg.GroupsRemovePhoto)
	err := req.Unmarshal(in.Message)
	if err != nil {
		logs.Error("groupRemovePhoto() failed to unmarshal", zap.Error(err))
	}

	group, _ := repo.Groups.Get(req.GroupID)
	if group == nil {
		return
	}

	if group.Photo != nil && group.Photo.PhotoID == req.PhotoID {
		repo.Groups.UpdatePhoto(req.GroupID, &msg.GroupPhoto{
			PhotoBig:   &msg.FileLocation{},
			PhotoSmall: &msg.FileLocation{},
			PhotoID:    0,
		})
	}

	repo.Users.RemovePhotoGallery(r.ConnInfo.UserID, req.PhotoID)
}

func (r *River) usersGetFull(in, out *msg.MessageEnvelope, timeoutCB domain.TimeoutCallback, successCB domain.MessageHandler) {
	req := &msg.UsersGetFull{}

	if err := req.Unmarshal(in.Message); err != nil {
		logs.Error("River::usersGetFull()-> Unmarshal()", zap.Error(err))
		return
	}
	userIDs := domain.MInt64B{}
	for _, v := range req.Users {
		userIDs[v.UserID] = true
	}

	users, _ := repo.Users.GetMany(userIDs.ToArray())

	if len(users) == len(userIDs) {
		res := new(msg.UsersMany)
		for _, user := range users {
			user.PhotoGallery = repo.Users.GetPhotoGallery(user.ID)
			sort.Slice(user.PhotoGallery, func(i, j int) bool {
				return user.PhotoGallery[i].PhotoID > user.PhotoGallery[j].PhotoID
			})
		}
		res.Users = users

		out.Constructor = msg.C_UsersMany
		out.Message, _ = res.Marshal()
		uiexec.ExecSuccessCB(successCB, out)
		return
	}

	// send the request to server
	r.queueCtrl.EnqueueCommand(in, timeoutCB, successCB, true)
}

func (r *River) usersGet(in, out *msg.MessageEnvelope, timeoutCB domain.TimeoutCallback, successCB domain.MessageHandler) {
	req := &msg.UsersGet{}
	if err := req.Unmarshal(in.Message); err != nil {
		logs.Error("River::usersGet()-> Unmarshal()", zap.Error(err))
		return
	}
	userIDs := domain.MInt64B{}
	for _, v := range req.Users {
		userIDs[v.UserID] = true
	}

	users, _ := repo.Users.GetMany(userIDs.ToArray())
	if len(users) == len(userIDs) {
		res := new(msg.UsersMany)
		res.Users = users

		out.Constructor = msg.C_UsersMany
		out.Message, _ = res.Marshal()
		uiexec.ExecSuccessCB(successCB, out)
		return
	}

	// send the request to server
	r.queueCtrl.EnqueueCommand(in, timeoutCB, successCB, true)
}

func (r *River) messagesSaveDraft(in, out *msg.MessageEnvelope, timeoutCB domain.TimeoutCallback, successCB domain.MessageHandler) {
	req := &msg.MessagesSaveDraft{}
	if err := req.Unmarshal(in.Message); err != nil {
		logs.Error("River::messagesSaveDraft()-> Unmarshal()", zap.Error(err))
		return
	}

	dialog, _ := repo.Dialogs.Get(in.Team.ID, req.Peer.ID, int32(req.Peer.Type))
	if dialog != nil {
		draftMessage := msg.DraftMessage{
			Body:     req.Body,
			Entities: req.Entities,
			PeerID:   req.Peer.ID,
			PeerType: int32(req.Peer.Type),
			Date:     time.Now().Unix(),
			ReplyTo:  req.ReplyTo,
		}

		dialog.Draft = &draftMessage

		repo.Dialogs.Save(dialog)
	}

	// send the request to server
	r.queueCtrl.EnqueueCommand(in, timeoutCB, successCB, true)
}

func (r *River) messagesClearDraft(in, out *msg.MessageEnvelope, timeoutCB domain.TimeoutCallback, successCB domain.MessageHandler) {
	req := &msg.MessagesClearDraft{}
	if err := req.Unmarshal(in.Message); err != nil {
		logs.Error("River::messagesClearDraft()-> Unmarshal()", zap.Error(err))
		return
	}

	dialog, _ := repo.Dialogs.Get(in.Team.ID, req.Peer.ID, int32(req.Peer.Type))
	if dialog != nil {
		dialog.Draft = nil
		repo.Dialogs.Save(dialog)
	}

	// send the request to server
	r.queueCtrl.EnqueueCommand(in, timeoutCB, successCB, true)
}

func (r *River) labelsGet(in, out *msg.MessageEnvelope, timeoutCB domain.TimeoutCallback, successCB domain.MessageHandler) {
	req := &msg.LabelsGet{}
	if err := req.Unmarshal(in.Message); err != nil {
		msg.ResultError(out, &msg.Error{Code: "00", Items: err.Error()})
		successCB(out)
		return
	}

	labels := repo.Labels.GetAll()
	if len(labels) != 0 {
		logs.Debug("We found labels locally", zap.Int("L", len(labels)))
		res := &msg.LabelsMany{}
		res.Labels = labels

		out.Constructor = msg.C_LabelsMany
		out.Message, _ = res.Marshal()
		uiexec.ExecSuccessCB(successCB, out)
		return
	}

	// send the request to server
	r.queueCtrl.EnqueueCommand(in, timeoutCB, successCB, true)
}

func (r *River) labelsListItems(in, out *msg.MessageEnvelope, timeoutCB domain.TimeoutCallback, successCB domain.MessageHandler) {
	req := &msg.LabelsListItems{}
	if err := req.Unmarshal(in.Message); err != nil {
		msg.ResultError(out, &msg.Error{Code: "00", Items: err.Error()})
		successCB(out)
		return
	}

	// Offline mode
	if !r.networkCtrl.Connected() {
		logs.Debug("We are offline then load from local db",
			zap.Int32("LabelID", req.LabelID),
			zap.Int64("MinID", req.MinID),
			zap.Int64("MaxID", req.MaxID),
		)
		messages, users, groups := repo.Labels.ListMessages(req.LabelID, in.Team.ID, req.Limit, req.MinID, req.MaxID)
		fillLabelItems(out, messages, users, groups, in.RequestID, successCB)
		return
	}

	preSuccessCB := func(m *msg.MessageEnvelope) {
		switch m.Constructor {
		case msg.C_LabelItems:
			x := &msg.LabelItems{}
			err := x.Unmarshal(m.Message)
			logs.WarnOnErr("Error On Unmarshal LabelItems", err)

			// 1st sort the received messages by id
			sort.Slice(x.Messages, func(i, j int) bool {
				return x.Messages[i].ID > x.Messages[j].ID
			})

			// Fill Messages Hole
			if msgCount := len(x.Messages); msgCount > 0 {
				logs.Debug("Update Label Range",
					zap.Int32("LabelID", x.LabelID),
					zap.Int64("MinID", x.Messages[msgCount-1].ID),
					zap.Int64("MaxID", x.Messages[0].ID),
				)
				switch {
				case req.MinID == 0 && req.MaxID != 0:
					_ = repo.Labels.Fill(req.LabelID, x.Messages[msgCount-1].ID, req.MaxID)
				case req.MinID != 0 && req.MaxID == 0:
					_ = repo.Labels.Fill(req.LabelID, req.MinID, x.Messages[0].ID)
				case req.MinID == 0 && req.MaxID == 0:
					_ = repo.Labels.Fill(req.LabelID, x.Messages[msgCount-1].ID, x.Messages[0].ID)
				}
			}
		default:
			logs.Warn("We received unexpected response", zap.String("C", msg.ConstructorNames[m.Constructor]))
		}

		successCB(m)
	}

	switch {
	case req.MinID == 0 && req.MaxID == 0:
		bar := repo.Labels.GetFilled(req.LabelID)
		logs.Debug("Label Filled", zap.Int32("LabelID", req.LabelID),
			zap.Int64("MinID", bar.MinID),
			zap.Int64("MaxID", bar.MaxID),
		)
		req.MaxID = bar.MaxID
		fallthrough
	case req.MinID == 0 && req.MaxID != 0:
		b, bar := repo.Labels.GetLowerFilled(req.LabelID, req.MaxID)
		if !b {
			logs.Info("River detected label hole (With MaxID Only)",
				zap.Int32("LabelID", req.LabelID),
				zap.Int64("MaxID", req.MaxID),
				zap.Int64("MinID", req.MinID),
			)
			r.queueCtrl.EnqueueCommand(in, timeoutCB, preSuccessCB, true)
			return
		}
		messages, users, groups := repo.Labels.ListMessages(req.LabelID, in.Team.ID, req.Limit, bar.MinID, bar.MaxID)
		logs.Debug("List Messages By Label",
			zap.Int32("LabelID", req.LabelID),
			zap.Int64("MinID", bar.MinID),
			zap.Int64("MaxID", bar.MaxID),
			zap.Int("Count", len(messages)),
		)
		fillLabelItems(out, messages, users, groups, in.RequestID, preSuccessCB)
	case req.MinID != 0 && req.MaxID == 0:
		b, bar := repo.Labels.GetUpperFilled(req.LabelID, req.MinID)
		if !b {
			logs.Info("River detected label hole (With MinID Only)",
				zap.Int32("LabelID", req.LabelID),
				zap.Int64("MinID", req.MinID),
				zap.Int64("MaxID", req.MaxID),
			)
			r.queueCtrl.EnqueueCommand(in, timeoutCB, preSuccessCB, true)
			return
		}
		messages, users, groups := repo.Labels.ListMessages(req.LabelID, in.Team.ID, req.Limit, bar.MinID, bar.MaxID)
		fillLabelItems(out, messages, users, groups, in.RequestID, preSuccessCB)
	default:
		r.queueCtrl.EnqueueCommand(in, timeoutCB, preSuccessCB, true)
		return
	}
}

func (r *River) labelAddToMessage(in, out *msg.MessageEnvelope, timeoutCB domain.TimeoutCallback, successCB domain.MessageHandler) {
	req := &msg.LabelsAddToMessage{}
	if err := req.Unmarshal(in.Message); err != nil {
		msg.ResultError(out, &msg.Error{Code: "00", Items: err.Error()})
		successCB(out)
		return
	}

	logs.Debug("LabelsAddToMessage local handler called",
		zap.Int64s("MsgIDs", req.MessageIDs),
		zap.Int32s("LabelIDs", req.LabelIDs),
	)
	if len(req.MessageIDs) != 0 {
		_ = repo.Labels.AddLabelsToMessages(req.LabelIDs, in.Team.ID, req.Peer.ID, int32(req.Peer.Type), req.MessageIDs)
		for _, labelID := range req.LabelIDs {
			bar := repo.Labels.GetFilled(labelID)
			for _, msgID := range req.MessageIDs {
				if msgID > bar.MaxID {
					_ = repo.Labels.Fill(labelID, bar.MaxID, msgID)
				} else if msgID < bar.MinID {
					_ = repo.Labels.Fill(labelID, msgID, bar.MinID)
				}
			}
		}
	}

	// send the request to server
	r.queueCtrl.EnqueueCommand(in, timeoutCB, successCB, true)

}

func (r *River) labelRemoveFromMessage(in, out *msg.MessageEnvelope, timeoutCB domain.TimeoutCallback, successCB domain.MessageHandler) {
	req := &msg.LabelsRemoveFromMessage{}
	if err := req.Unmarshal(in.Message); err != nil {
		msg.ResultError(out, &msg.Error{Code: "00", Items: err.Error()})
		successCB(out)
		return
	}

	logs.Debug("LabelsRemoveFromMessage local handler called",
		zap.Int64s("MsgIDs", req.MessageIDs),
		zap.Int32s("LabelIDs", req.LabelIDs),
	)

	if len(req.MessageIDs) != 0 {
		_ = repo.Labels.RemoveLabelsFromMessages(req.LabelIDs, in.Team.ID, req.Peer.ID, int32(req.Peer.Type), req.MessageIDs)
	}

	// send the request to server
	r.queueCtrl.EnqueueCommand(in, timeoutCB, successCB, true)

}

func fillLabelItems(out *msg.MessageEnvelope, messages []*msg.UserMessage, users []*msg.User, groups []*msg.Group, requestID uint64, successCB domain.MessageHandler) {
	res := new(msg.LabelItems)
	res.Messages = messages
	res.Users = users
	res.Groups = groups

	out.RequestID = requestID
	out.Constructor = msg.C_LabelItems
	out.Message, _ = res.Marshal()
	uiexec.ExecSuccessCB(successCB, out)
}

func (r *River) clientSendMessageMedia(in, out *msg.MessageEnvelope, timeoutCB domain.TimeoutCallback, successCB domain.MessageHandler) {
	reqMedia := new(msg.ClientSendMessageMedia)
	if err := reqMedia.Unmarshal(in.Message); err != nil {
		msg.ResultError(out, &msg.Error{Code: "00", Items: err.Error()})
		uiexec.ExecSuccessCB(successCB, out)
		return
	}

	// support IOS file path
	if strings.HasPrefix(reqMedia.FilePath, "file://") {
		reqMedia.FilePath = reqMedia.FilePath[7:]
	}
	if strings.HasPrefix(reqMedia.ThumbFilePath, "file://") {
		reqMedia.ThumbFilePath = reqMedia.ThumbFilePath[7:]
	}

	// 1. insert into pending messages, id is negative nano timestamp and save RandomID too : Done
	fileID := domain.SequentialUniqueID()
	msgID := -fileID
	thumbID := int64(0)
	if reqMedia.ThumbFilePath != "" {
		thumbID = domain.RandomInt63()
	}
	reqMedia.FileUploadID = fmt.Sprintf("%d", fileID)
	reqMedia.FileID = fileID
	if thumbID > 0 {
		reqMedia.ThumbID = thumbID
		reqMedia.ThumbUploadID = fmt.Sprintf("%d", thumbID)
	}

	checkSha256 := true
	switch reqMedia.MediaType {
	case msg.InputMediaTypeUploadedDocument:
		for _, attr := range reqMedia.Attributes {
			if attr.Type == msg.AttributeTypeAudio {
				x := &msg.DocumentAttributeAudio{}
				_ = x.Unmarshal(attr.Data)
				if x.Voice {
					checkSha256 = false
				}
			}
		}
	default:
		panic("Invalid MediaInputType")
	}

	h, _ := domain.CalculateSha256(reqMedia.FilePath)
	pendingMessage, err := repo.PendingMessages.SaveClientMessageMedia(in.Team, msgID, r.ConnInfo.UserID, fileID, fileID, thumbID, reqMedia, h)
	if err != nil {
		e := new(msg.Error)
		e.Code = "n/a"
		e.Items = "Failed to save to pendingMessages : " + err.Error()
		msg.ResultError(out, e)
		uiexec.ExecSuccessCB(successCB, out)
		return
	}

	// 3. return to CallBack with pending message data : Done
	msg.ResultClientPendingMessage(out, pendingMessage)

	// 4. Start the upload process
	r.fileCtrl.UploadMessageDocument(pendingMessage.ID, reqMedia.FilePath, reqMedia.ThumbFilePath, fileID, thumbID, h, pendingMessage.PeerID, checkSha256)

	uiexec.ExecSuccessCB(successCB, out)
}

func (r *River) clientGlobalSearch(in, out *msg.MessageEnvelope, timeoutCB domain.TimeoutCallback, successCB domain.MessageHandler) {
	req := &msg.ClientGlobalSearch{}
	if err := req.Unmarshal(in.Message); err != nil {
		msg.ResultError(out, &msg.Error{Code: "00", Items: err.Error()})
		successCB(out)
		return
	}

	searchPhrase := strings.ToLower(req.Text)
	searchResults := &msg.ClientSearchResult{}
	var userContacts []*msg.ContactUser
	var nonContacts []*msg.ContactUser
	var msgs []*msg.UserMessage
	if len(req.LabelIDs) > 0 {
		if req.Peer != nil {
			msgs = repo.Messages.SearchByLabels(req.LabelIDs, req.Peer.ID, req.Limit)
		} else {
			msgs = repo.Messages.SearchByLabels(req.LabelIDs, 0, req.Limit)
		}

	} else if req.SenderID != 0 {
		msgs = repo.Messages.SearchBySender(searchPhrase, req.SenderID, req.Peer.ID, req.Limit)
	} else if req.Peer != nil {
		msgs = repo.Messages.SearchTextByPeerID(searchPhrase, req.Peer.ID, req.Limit)
	} else {
		msgs = repo.Messages.SearchText(searchPhrase, req.Limit)
	}

	// get users && group IDs
	userIDs := domain.MInt64B{}
	matchedUserIDs := domain.MInt64B{}
	groupIDs := domain.MInt64B{}
	for _, m := range msgs {
		if m.PeerType == int32(msg.PeerSelf) || m.PeerType == int32(msg.PeerUser) {
			userIDs[m.PeerID] = true
		}
		if m.PeerType == int32(msg.PeerGroup) {
			groupIDs[m.PeerID] = true
		}
		if m.SenderID > 0 {
			userIDs[m.SenderID] = true
		} else {
			groupIDs[m.PeerID] = true
		}
		if m.FwdSenderID > 0 {
			userIDs[m.FwdSenderID] = true
		} else {
			groupIDs[m.FwdSenderID] = true
		}
	}

	// if peerID == 0 then look for group and contact names too
	if req.Peer == nil {
		userContacts, _ = repo.Users.SearchContacts(searchPhrase)
		for _, userContact := range userContacts {
			matchedUserIDs[userContact.ID] = true
		}
		nonContacts = repo.Users.SearchNonContacts(searchPhrase)
		for _, userContact := range nonContacts {
			matchedUserIDs[userContact.ID] = true
		}
		searchResults.MatchedGroups = repo.Groups.Search(searchPhrase)
	}

	users, _ := repo.Users.GetMany(userIDs.ToArray())
	groups, _ := repo.Groups.GetMany(groupIDs.ToArray())
	matchedUsers, _ := repo.Users.GetMany(matchedUserIDs.ToArray())

	searchResults.Messages = msgs
	searchResults.Users = users
	searchResults.Groups = groups
	searchResults.MatchedUsers = matchedUsers

	out.RequestID = in.RequestID
	out.Constructor = msg.C_ClientSearchResult
	out.Message, _ = searchResults.Marshal()
	uiexec.ExecSuccessCB(successCB, out)
}

func (r *River) clientContactSearch(in, out *msg.MessageEnvelope, timeoutCB domain.TimeoutCallback, successCB domain.MessageHandler) {
	req := &msg.ClientContactSearch{}
	if err := req.Unmarshal(in.Message); err != nil {
		msg.ResultError(out, &msg.Error{Code: "00", Items: err.Error()})
		successCB(out)
		return
	}

	searchPhrase := strings.ToLower(req.Text)
	logs.Info("SearchContacts", zap.String("Phrase", searchPhrase))

	users := &msg.UsersMany{}
	contactUsers, _ := repo.Users.SearchContacts(searchPhrase)
	userIDs := make([]int64, 0, len(contactUsers))
	for _, contactUser := range contactUsers {
		userIDs = append(userIDs, contactUser.ID)
	}
	users.Users, _ = repo.Users.GetMany(userIDs)

	out.Constructor = msg.C_UsersMany
	out.RequestID = in.RequestID
	out.Message, _ = users.Marshal()
	uiexec.ExecSuccessCB(successCB, out)
}

func (r *River) clientGetCachedMedia(in, out *msg.MessageEnvelope, timeoutCB domain.TimeoutCallback, successCB domain.MessageHandler) {
	req := &msg.ClientGetCachedMedia{}
	if err := req.Unmarshal(in.Message); err != nil {
		msg.ResultError(out, &msg.Error{Code: "00", Items: err.Error()})
		successCB(out)
		return
	}

	res := repo.Files.GetCachedMedia()

	out.Constructor = msg.C_ClientCachedMediaInfo
	out.RequestID = in.RequestID
	out.Message, _ = res.Marshal()
	uiexec.ExecSuccessCB(successCB, out)
}

func (r *River) clientClearCachedMedia(in, out *msg.MessageEnvelope, timeoutCB domain.TimeoutCallback, successCB domain.MessageHandler) {
	req := &msg.ClientClearCachedMedia{}
	if err := req.Unmarshal(in.Message); err != nil {
		msg.ResultError(out, &msg.Error{Code: "00", Items: err.Error()})
		successCB(out)
		return
	}

	if req.Peer != nil {
		repo.Files.DeleteCachedMediaByPeer(in.Team.ID, req.Peer.ID, int32(req.Peer.Type), req.MediaTypes)
	} else if len(req.MediaTypes) > 0 {
		repo.Files.DeleteCachedMediaByMediaType(req.MediaTypes)
	} else {
		repo.Files.ClearCache()
	}

	res := msg.Bool{Result: true}
	out.Constructor = msg.C_Bool
	out.RequestID = in.RequestID
	out.Message, _ = res.Marshal()
	uiexec.ExecSuccessCB(successCB, out)
}

func (r *River) clientGetMediaHistory(in, out *msg.MessageEnvelope, timeoutCB domain.TimeoutCallback, successCB domain.MessageHandler) {
	req := &msg.ClientGetMediaHistory{}
	if err := req.Unmarshal(in.Message); err != nil {
		msg.ResultError(out, &msg.Error{Code: "00", Items: err.Error()})
		successCB(out)
		return
	}

	msgs, _ := repo.Messages.GetMediaHistory(req.MediaType)

	// get users && group IDs
	userIDs := domain.MInt64B{}
	groupIDs := domain.MInt64B{}
	for _, m := range msgs {
		if m.PeerType == int32(msg.PeerSelf) || m.PeerType == int32(msg.PeerUser) {
			userIDs[m.PeerID] = true
		}
		if m.PeerType == int32(msg.PeerGroup) {
			groupIDs[m.PeerID] = true
		}
		if m.SenderID > 0 {
			userIDs[m.SenderID] = true
		}
		if m.FwdSenderID > 0 {
			userIDs[m.FwdSenderID] = true
		}
	}

	users, _ := repo.Users.GetMany(userIDs.ToArray())
	groups, _ := repo.Groups.GetMany(groupIDs.ToArray())

	res := msg.MessagesMany{
		Messages:   msgs,
		Users:      users,
		Groups:     groups,
		Continuous: false,
	}

	out.Constructor = msg.C_MessagesMany
	out.RequestID = in.RequestID
	out.Message, _ = res.Marshal()
	uiexec.ExecSuccessCB(successCB, out)
}

func (r *River) clientGetLastBotKeyboard(in, out *msg.MessageEnvelope, timeoutCB domain.TimeoutCallback, successCB domain.MessageHandler) {
	req := &msg.ClientGetLastBotKeyboard{}
	if err := req.Unmarshal(in.Message); err != nil {
		msg.ResultError(out, &msg.Error{Code: "00", Items: err.Error()})
		successCB(out)
		return
	}

	lastKeyboardMsg, _ := repo.Messages.GetLastBotKeyboard(in.Team.ID, req.Peer.ID, int32(req.Peer.Type))

	if lastKeyboardMsg == nil {
		msg.ResultError(out, &msg.Error{Code: "00", Items: "message not found"})
		successCB(out)
		return
	}

	out.Constructor = msg.C_UserMessage
	out.RequestID = in.RequestID
	out.Message, _ = lastKeyboardMsg.Marshal()
	uiexec.ExecSuccessCB(successCB, out)
}

func (r *River) clientGetRecentSearch(in, out *msg.MessageEnvelope, timeoutCB domain.TimeoutCallback, successCB domain.MessageHandler) {
	req := &msg.ClientGetRecentSearch{}
	if err := req.Unmarshal(in.Message); err != nil {
		msg.ResultError(out, &msg.Error{Code: "00", Items: err.Error()})
		successCB(out)
		return
	}

	recentSearches := repo.RecentSearches.List(in.Team.ID, req.Limit)

	// get users && group IDs
	userIDs := domain.MInt64B{}
	groupIDs := domain.MInt64B{}
	for _, r := range recentSearches {
		if r.Peer.Type == int32(msg.PeerSelf) || r.Peer.Type == int32(msg.PeerUser) {
			userIDs[r.Peer.ID] = true
		}
		if r.Peer.Type == int32(msg.PeerGroup) {
			groupIDs[r.Peer.ID] = true
		}
	}

	users, _ := repo.Users.GetMany(userIDs.ToArray())
	groups, _ := repo.Groups.GetMany(groupIDs.ToArray())

	res := msg.RecentSearchMany{
		RecentSearches: recentSearches,
		Users:          users,
		Groups:         groups,
	}

	out.Constructor = msg.C_RecentSearchMany
	out.RequestID = in.RequestID
	out.Message, _ = res.Marshal()
	uiexec.ExecSuccessCB(successCB, out)
}

func (r *River) clientPutRecentSearch(in, out *msg.MessageEnvelope, timeoutCB domain.TimeoutCallback, successCB domain.MessageHandler) {
	req := &msg.ClientPutRecentSearch{}
	if err := req.Unmarshal(in.Message); err != nil {
		msg.ResultError(out, &msg.Error{Code: "00", Items: err.Error()})
		successCB(out)
		return
	}

	peer := &msg.Peer{
		ID:         req.Peer.ID,
		Type:       int32(req.Peer.Type),
		AccessHash: req.Peer.AccessHash,
	}

	recentSearch := &msg.RecentSearch{
		Peer: peer,
		Date: int32(time.Now().Unix()),
	}

	err := repo.RecentSearches.Put(in.Team.ID, recentSearch)

	if err != nil {
		msg.ResultError(out, &msg.Error{Code: "00", Items: err.Error()})
		successCB(out)
		return
	}

	res := msg.Bool{
		Result: true,
	}

	out.Constructor = msg.C_Bool
	out.RequestID = in.RequestID
	out.Message, _ = res.Marshal()
	uiexec.ExecSuccessCB(successCB, out)
}

func (r *River) clientRemoveAllRecentSearches(in, out *msg.MessageEnvelope, timeoutCB domain.TimeoutCallback, successCB domain.MessageHandler) {
	req := &msg.ClientRemoveAllRecentSearches{}
	if err := req.Unmarshal(in.Message); err != nil {
		msg.ResultError(out, &msg.Error{Code: "00", Items: err.Error()})
		successCB(out)
		return
	}

	err := repo.RecentSearches.Clear(in.Team.ID)

	if err != nil {
		msg.ResultError(out, &msg.Error{Code: "00", Items: err.Error()})
		successCB(out)
		return
	}

	res := msg.Bool{
		Result: true,
	}

	out.Constructor = msg.C_Bool
	out.RequestID = in.RequestID
	out.Message, _ = res.Marshal()
	uiexec.ExecSuccessCB(successCB, out)
}

func (r *River) clientRemoveRecentSearch(in, out *msg.MessageEnvelope, timeoutCB domain.TimeoutCallback, successCB domain.MessageHandler) {
	req := &msg.ClientRemoveRecentSearch{}
	if err := req.Unmarshal(in.Message); err != nil {
		msg.ResultError(out, &msg.Error{Code: "00", Items: err.Error()})
		successCB(out)
		return
	}

	err := repo.RecentSearches.Delete(in.Team.ID, req.Peer)

	if err != nil {
		msg.ResultError(out, &msg.Error{Code: "00", Items: err.Error()})
		successCB(out)
		return
	}

	res := msg.Bool{
		Result: true,
	}

	out.Constructor = msg.C_Bool
	out.RequestID = in.RequestID
	out.Message, _ = res.Marshal()
	uiexec.ExecSuccessCB(successCB, out)
}

func (r *River) gifGetSaved(in, out *msg.MessageEnvelope, timeoutCB domain.TimeoutCallback, successCB domain.MessageHandler) {
	req := &msg.GifGetSaved{}
	if err := req.Unmarshal(in.Message); err != nil {
		msg.ResultError(out, &msg.Error{Code: "00", Items: err.Error()})
		successCB(out)
		return
	}
	gifHash, _ := repo.System.LoadInt(domain.SkGifHash)

	var enqueSuccessCB domain.MessageHandler

	if gifHash != 0 {
		res, err := repo.Gifs.GetSaved()
		if err != nil {
			msg.ResultError(out, &msg.Error{Code: "00", Items: err.Error()})
			successCB(out)
			return
		}
		msg.ResultSavedGifs(out, res)
		successCB(out)

		// ignore success cb because we notify views on message hanlder
		enqueSuccessCB = func(m *msg.MessageEnvelope) {

		}
	} else {
		enqueSuccessCB = successCB
	}

	r.queueCtrl.EnqueueCommand(in, timeoutCB, enqueSuccessCB, true)
}

func (r *River) systemGetConfig(in, out *msg.MessageEnvelope, timeoutCB domain.TimeoutCallback, successCB domain.MessageHandler) {
	msg.ResultSystemConfig(out, domain.SysConfig)
	successCB(out)
}

func (r *River) getTeamCounters(in, out *msg.MessageEnvelope, timeoutCB domain.TimeoutCallback, successCB domain.MessageHandler) {
	req := &msg.GetTeamCounters{}
	if err := req.Unmarshal(in.Message); err != nil {
		msg.ResultError(out, &msg.Error{Code: "00", Items: err.Error()})
		successCB(out)
		return
	}

	unreadCount, mentionCount, err := repo.Dialogs.CountAllUnread(r.ConnInfo.UserID, req.Team.ID, req.WithMutes)

	if err != nil {
		msg.ResultError(out, &msg.Error{Code: "00", Items: err.Error()})
		successCB(out)
		return
	}

	res := msg.TeamCounters{
		UnreadCount:  int64(unreadCount),
		MentionCount: int64(mentionCount),
	}

	out.Constructor = msg.C_TeamCounters
	out.RequestID = in.RequestID
	out.Message, _ = res.Marshal()
	uiexec.ExecSuccessCB(successCB, out)
}<|MERGE_RESOLUTION|>--- conflicted
+++ resolved
@@ -535,14 +535,10 @@
 	requestBytes, _ := req.Marshal()
 	r.queueCtrl.EnqueueCommand(
 		&msg.MessageEnvelope{
-			Team:        in.Team,
 			Constructor: msg.C_MessagesSendMedia,
 			RequestID:   uint64(req.RandomID),
 			Message:     requestBytes,
-<<<<<<< HEAD
 			Team:        in.Team,
-=======
->>>>>>> bee9f2ab
 		},
 		timeoutCB, successCB, true,
 	)
