package riversdk

import (
	"encoding/json"
	"fmt"
	"git.ronaksoft.com/river/msg/go/msg"
	callCtrl "git.ronaksoft.com/river/sdk/internal/ctrl_call"
	fileCtrl "git.ronaksoft.com/river/sdk/internal/ctrl_file"
	"git.ronaksoft.com/river/sdk/internal/logs"
	mon "git.ronaksoft.com/river/sdk/internal/monitoring"
	"git.ronaksoft.com/river/sdk/internal/repo"
	"git.ronaksoft.com/river/sdk/internal/salt"
	"git.ronaksoft.com/river/sdk/internal/uiexec"
	"git.ronaksoft.com/river/sdk/module"
	"git.ronaksoft.com/river/sdk/module/account"
	"git.ronaksoft.com/river/sdk/module/auth"
	"git.ronaksoft.com/river/sdk/module/bot"
	"git.ronaksoft.com/river/sdk/module/contact"
	"git.ronaksoft.com/river/sdk/module/gif"
	"git.ronaksoft.com/river/sdk/module/group"
	"git.ronaksoft.com/river/sdk/module/label"
	"git.ronaksoft.com/river/sdk/module/message"
	"git.ronaksoft.com/river/sdk/module/search"
	"git.ronaksoft.com/river/sdk/module/system"
	"git.ronaksoft.com/river/sdk/module/team"
	"git.ronaksoft.com/river/sdk/module/user"
	"git.ronaksoft.com/river/sdk/module/wallpaper"
	"github.com/ronaksoft/rony"
	"github.com/ronaksoft/rony/registry"
	"github.com/ronaksoft/rony/tools"
	"go.uber.org/zap"
	"strconv"
	"strings"
	"sync"
	"sync/atomic"
	"time"

	"git.ronaksoft.com/river/sdk/internal/ctrl_network"
	"git.ronaksoft.com/river/sdk/internal/ctrl_queue"
	"git.ronaksoft.com/river/sdk/internal/ctrl_sync"
	"git.ronaksoft.com/river/sdk/internal/domain"
)

func SetLogLevel(l int) {
	logs.SetLogLevel(l)
}

type RiverConfig struct {
	ServerHostPort string
	// DbPath is the path of the folder holding the sqlite database.
	DbPath string
	// DbID is used to save data for different accounts in separate databases. Could be used for multi-account cases.
	DbID string
	// MainDelegate holds all the general callback functions that let the user of this SDK
	// get notified of the events.
	MainDelegate MainDelegate
	// FileDelegate holds all the callbacks required by file related functions
	FileDelegate FileDelegate
	// LogLevel
	LogLevel  int
	SentryDSN string
	// Folder path to save files
	DocumentPhotoDirectory string
	DocumentVideoDirectory string
	DocumentFileDirectory  string
	DocumentAudioDirectory string
	DocumentCacheDirectory string
	LogDirectory           string
	// ConnInfo stores the Connection Info
	ConnInfo *RiverConnection
	// ClientInfo
	ClientPlatform string
	ClientVersion  string
	ClientOs       string
	ClientVendor   string
	CountryCode    string

	// OptimizeForLowMemory if is set then SDK tries to use the lowest possible ram
	OptimizeForLowMemory bool
	MaxInFlightDownloads int32
	MaxInFlightUploads   int32

	// Misc
	ResetQueueOnStartup bool

	// Team related parameters
	TeamID         int64
	TeamAccessHash int64
}

// River
// This the main and a wrapper around all the components of the system (networkController, queueController,
// syncController). All the controllers could be used standalone, but this SDK connect them in a way
// we think is the best possible.
// Only the functions which are exposed will be used by the user of the SDK. All the low-level tasks
// to smooth the connection between client and server are done by this SDK. The underlying storage used
// by this SDK is Badger V2. 'repo' is the package name selected to handle repository functions.
type River struct {
	// Connection Info
	ConnInfo *RiverConnection

	modules map[string]module.Module
	// localCommands can be satisfied by client cache
	localCommands map[int64]domain.LocalMessageHandler
	// realTimeCommands should not passed to queue to send they should directly pass to networkController
	realTimeCommands map[int64]bool

	// Internal Controllers
	networkCtrl *networkCtrl.Controller
	queueCtrl   *queueCtrl.Controller
	syncCtrl    *syncCtrl.Controller
	fileCtrl    *fileCtrl.Controller
	callCtrl    callCtrl.CallController

	// Delegates
	delegateMutex sync.Mutex
	delegates     map[uint64]RequestDelegate
	mainDelegate  MainDelegate
	fileDelegate  FileDelegate

	dbPath               string
	optimizeForLowMemory bool
	resetQueueOnStartup  bool
	sentryDSN            string
}

func (r *River) GetConnInfo() domain.RiverConfigurator {
	return r.ConnInfo
}

func (r *River) SyncCtrl() *syncCtrl.Controller {
	return r.syncCtrl
}

func (r *River) NetCtrl() *networkCtrl.Controller {
	return r.networkCtrl
}

func (r *River) QueueCtrl() *queueCtrl.Controller {
	return r.queueCtrl
}

func (r *River) FileCtrl() *fileCtrl.Controller {
	return r.fileCtrl
}

func (r *River) Module(name string) module.Module {
	return r.modules[name]
}

// SetConfig must be called before any other function, otherwise it panics
func (r *River) SetConfig(conf *RiverConfig) {
	domain.ClientPlatform = conf.ClientPlatform
	domain.ClientVersion = conf.ClientVersion
	domain.ClientOS = conf.ClientOs
	domain.ClientVendor = conf.ClientVendor

	r.sentryDSN = conf.SentryDSN
	r.optimizeForLowMemory = conf.OptimizeForLowMemory
	r.resetQueueOnStartup = conf.ResetQueueOnStartup
	r.ConnInfo = conf.ConnInfo

	if conf.MaxInFlightDownloads <= 0 {
		conf.MaxInFlightDownloads = 10
	}
	if conf.MaxInFlightUploads <= 0 {
		conf.MaxInFlightUploads = 10
	}

	// Initialize DB Path
	if strings.HasPrefix(conf.DbPath, "file://") {
		conf.DbPath = conf.DbPath[7:]
	}
	conf.DbPath = strings.TrimRight(conf.DbPath, "/ ")
	r.dbPath = fmt.Sprintf("%s/%s.db", conf.DbPath, conf.DbID)

	r.delegates = make(map[uint64]RequestDelegate)
	r.mainDelegate = conf.MainDelegate
	r.fileDelegate = conf.FileDelegate

	// set loglevel
	logs.SetLogLevel(conf.LogLevel)

	// set log file path
	if conf.LogDirectory != "" {
		_ = logs.SetLogFilePath(conf.LogDirectory)
	}

	// Initialize realtime requests
	r.modules = map[string]module.Module{}
	r.localCommands = map[int64]domain.LocalMessageHandler{}
	r.realTimeCommands = map[int64]bool{
		msg.C_MessagesSetTyping:   true,
		msg.C_InitConnect:         true,
		msg.C_InitConnectTest:     true,
		msg.C_InitAuthCompleted:   true,
		msg.C_SystemGetConfig:     true,
		msg.C_SystemGetSalts:      true,
		msg.C_SystemGetServerTime: true,
		msg.C_SystemGetServerKeys: true,
	}

	// Initialize UI-Executor
	uiexec.Init(
		r.mainDelegate.OnUpdates,
		r.mainDelegate.DataSynced,
	)

	// Initialize Network Controller
	r.networkCtrl = networkCtrl.New(
		networkCtrl.Config{
			WebsocketEndpoint: fmt.Sprintf("ws://%s", conf.ServerHostPort),
			HttpEndpoint:      fmt.Sprintf("http://%s", conf.ServerHostPort),
			CountryCode:       conf.CountryCode,
		},
	)
	r.networkCtrl.OnNetworkStatusChange = func(newQuality domain.NetworkStatus) {
		if r.mainDelegate != nil {
			r.mainDelegate.OnNetworkStatusChanged(int(newQuality))
		}
	}
	r.networkCtrl.OnGeneralError = r.onGeneralError
	r.networkCtrl.OnMessage = r.onReceivedMessage
	r.networkCtrl.OnUpdate = r.onReceivedUpdate
	r.networkCtrl.OnWebsocketConnect = r.onNetworkConnect

	// Initialize FileController
	repo.SetRootFolders(
		conf.DocumentAudioDirectory,
		conf.DocumentFileDirectory,
		conf.DocumentPhotoDirectory,
		conf.DocumentVideoDirectory,
		conf.DocumentCacheDirectory,
	)
	r.fileCtrl = fileCtrl.New(fileCtrl.Config{
		Network:              r.networkCtrl,
		DbPath:               r.dbPath,
		MaxInflightDownloads: conf.MaxInFlightDownloads,
		MaxInflightUploads:   conf.MaxInFlightUploads,
		CompletedCB:          r.fileDelegate.OnCompleted,
		ProgressChangedCB:    r.fileDelegate.OnProgressChanged,
		CancelCB:             r.fileDelegate.OnCancel,
		PostUploadProcessCB:  r.postUploadProcess,
	})

	// Initialize queueController
	r.queueCtrl = queueCtrl.New(r.fileCtrl, r.networkCtrl, r.dbPath)

	// Initialize Sync Controller
	r.syncCtrl = syncCtrl.NewSyncController(
		syncCtrl.Config{
			ConnInfo:    r.ConnInfo,
			NetworkCtrl: r.networkCtrl,
			QueueCtrl:   r.queueCtrl,
			FileCtrl:    r.fileCtrl,
			SyncStatusChangeCB: func(newStatus domain.SyncStatus) {
				if r.mainDelegate != nil {
					r.mainDelegate.OnSyncStatusChanged(int(newStatus))
				}
			},
			AppUpdateCB: func(version string, updateAvailable bool, force bool) {
				if r.mainDelegate != nil {
					r.mainDelegate.AppUpdate(version, updateAvailable, force)
				}
			},
		},
	)

<<<<<<< HEAD
	r.callCtrl = callCtrl.NewCallController()
=======
	r.registerModule(
		account.New(), auth.New(), bot.New(), contact.New(),
		gif.New(), group.New(), label.New(), message.New(),
		search.New(), system.New(), team.New(), user.New(), wallpaper.New(),
	)
>>>>>>> 17ee08fb

	// Initialize River Connection
	logs.Info("River SetConfig done!")

	// Set current team
	domain.SetCurrentTeam(conf.TeamID, uint64(conf.TeamAccessHash))
}

func (r *River) onNetworkConnect() (err error) {
	defer logs.RecoverPanic(
		"River::onNetworkConnect",
		domain.M{
			"OS":  domain.ClientOS,
			"Ver": domain.ClientVersion,
		},
		nil,
	)

	domain.WindowLog(fmt.Sprintf("Connected: %s", domain.StartTime.Format(time.Kitchen)))
	var serverUpdateID int64
	waitGroup := &sync.WaitGroup{}
	// If we have no salt then we must call GetServerTime and GetServerSalt sequentially, otherwise
	// We call them in parallel
	if atomic.LoadInt32(&domain.TimeSynced) == 0 {
		err = r.syncCtrl.GetServerTime()
		if err != nil {
			return err
		}
		domain.WindowLog(fmt.Sprintf("ServerTime (%s): %s", domain.TimeDelta, time.Now().Sub(domain.StartTime)))
	}
	atomic.CompareAndSwapInt32(&domain.TimeSynced, 0, 1)

	switch salt.Count() {
	case 0:
		r.syncCtrl.GetServerSalt()
		domain.WindowLog(fmt.Sprintf("ServerSalt: %s", time.Now().Sub(domain.StartTime)))
	case 1, 2, 3:
		waitGroup.Add(1)
		go func() {
			r.syncCtrl.GetServerSalt()
			domain.WindowLog(fmt.Sprintf("ServerSalt: %s", time.Now().Sub(domain.StartTime)))
			waitGroup.Done()
		}()
	default:
		// We have enough salts
	}

	serverUpdateID, err = r.syncCtrl.AuthRecall("NetworkConnect")
	if err != nil {
		logs.Warn("Error On AuthRecall", zap.Error(err))
	}
	domain.WindowLog(fmt.Sprintf("AuthRecalled: %s", time.Now().Sub(domain.StartTime)))
	waitGroup.Wait()

	// If we are disconnected or not logged in or error happened then we return
	if err != nil || r.syncCtrl.GetUserID() == 0 || r.networkCtrl.GetQuality() == domain.NetworkDisconnected {
		return
	}

	go func() {
		// Check if client is synced with servers
		if r.syncCtrl.GetUpdateID() < serverUpdateID {
			// Sync with Server
			r.syncCtrl.Sync()
			domain.WindowLog(fmt.Sprintf("Synced: %s", time.Now().Sub(domain.StartTime)))
		} else {
			r.syncCtrl.SetSynced()
			domain.WindowLog(fmt.Sprintf("Already Synced: %s", time.Now().Sub(domain.StartTime)))
		}

		// Load SystemConfigs
		if atomic.LoadInt32(&domain.ConfigSynced) == 0 {
			r.syncCtrl.GetSystemConfig()
		}
		atomic.CompareAndSwapInt32(&domain.ConfigSynced, 0, 1)

		if atomic.LoadInt32(&domain.ContactsSynced) == 0 {
			// Get contacts and imports remaining contacts
			waitGroup.Add(1)
			r.syncCtrl.GetContacts(waitGroup, 0, 0)
			waitGroup.Wait()
			domain.WindowLog(fmt.Sprintf("ContactsGet: %s", time.Now().Sub(domain.StartTime)))
			r.syncCtrl.ContactsImport(true, nil, nil)
			domain.WindowLog(fmt.Sprintf("ContactsImported: %s", time.Now().Sub(domain.StartTime)))
		}
		atomic.CompareAndSwapInt32(&domain.ContactsSynced, 0, 1)

	}()
	return nil
}

func (r *River) onGeneralError(requestID uint64, e *rony.Error) {
	logs.Info("We received error (General)",
		zap.Uint64("ReqID", requestID),
		zap.String("Code", e.Code),
		zap.String("Item", e.Items),
	)
	switch {
	case domain.CheckError(e, msg.ErrCodeInvalid, msg.ErrItemSalt):
		if !salt.UpdateSalt() {
			go func() {
				r.syncCtrl.GetServerSalt()
				domain.WindowLog(fmt.Sprintf("SaltsReceived: %s", time.Now().Sub(domain.StartTime)))
			}()
		}
	case domain.CheckError(e, msg.ErrCodeUnavailable, msg.ErrItemUserID):
		// We don't do anything just log, but client must call logout
	}

	if r.mainDelegate != nil && requestID == 0 {
		buff, _ := e.Marshal()
		r.mainDelegate.OnGeneralError(buff)
	}
}

func (r *River) onReceivedMessage(msgs []*rony.MessageEnvelope) {
	defer logs.RecoverPanic(
		"River::onReceivedMessage",
		domain.M{
			"OS":  domain.ClientOS,
			"Ver": domain.ClientVersion,
		},
		nil,
	)

	// sync localDB with responses in the background
	r.syncCtrl.MessageApplier(msgs)

	// check requestCallbacks and call callbacks
	for idx := range msgs {
		reqCB := domain.GetRequestCallback(msgs[idx].RequestID)
		if reqCB == nil {
			continue
		}

		mon.ServerResponseTime(reqCB.Constructor, msgs[idx].Constructor, time.Duration(tools.NanoTime()-reqCB.DepartureTime))
		select {
		case reqCB.ResponseChannel <- msgs[idx]:
			logs.Debug("We received response",
				zap.Uint64("ReqID", reqCB.RequestID),
				zap.String("C", registry.ConstructorName(msgs[idx].Constructor)),
			)
		default:
			logs.Error("We received response but no callback, we drop response",
				zap.Uint64("ReqID", reqCB.RequestID),
				zap.String("C", registry.ConstructorName(msgs[idx].Constructor)),
			)
		}
		domain.RemoveRequestCallback(msgs[idx].RequestID)
	}
}

func (r *River) onReceivedUpdate(updateContainer *msg.UpdateContainer) {
	defer logs.RecoverPanic(
		"River::onReceivedUpdate",
		domain.M{
			"OS":              domain.ClientOS,
			"Ver":             domain.ClientVersion,
			"UpdateContainer": updateContainer,
		},
		nil,
	)

	for _, update := range updateContainer.Updates {
		logs.UpdateLog(update.UpdateID, update.Constructor)
		if update.Constructor == msg.C_UpdatePhoneCall {
			r.callCtrl.ParseUpdate(update)
		}
	}

	outOfSync := false
	if updateContainer.MinUpdateID != 0 && updateContainer.MinUpdateID > r.syncCtrl.GetUpdateID()+1 {
		logs.Info("We are out of sync",
			zap.Int64("ContainerMinID", updateContainer.MinUpdateID),
			zap.Int64("ClientUpdateID", r.syncCtrl.GetUpdateID()),
		)
		outOfSync = true
	}

	r.syncCtrl.UpdateApplier(updateContainer, outOfSync)

	if outOfSync {
		go r.syncCtrl.Sync()
	}
}

func (r *River) postUploadProcess(uploadRequest *msg.ClientFileRequest) bool {
	defer logs.RecoverPanic(
		"River::postUploadProcess",
		domain.M{
			"OS":       domain.ClientOS,
			"Ver":      domain.ClientVersion,
			"FilePath": uploadRequest.FilePath,
		},
		nil,
	)

	logs.Info("River Post Upload Process",
		zap.Bool("IsProfile", uploadRequest.IsProfilePhoto),
		zap.Int64("MessageID", uploadRequest.MessageID),
		zap.Int64("FileID", uploadRequest.FileID),
	)
	switch {
	case uploadRequest.IsProfilePhoto == false && uploadRequest.MessageID != 0:
		return r.sendMessageMedia(uploadRequest)
	case uploadRequest.IsProfilePhoto && uploadRequest.GroupID == 0:
		return r.uploadAccountPhoto(uploadRequest)
	case uploadRequest.IsProfilePhoto && uploadRequest.GroupID != 0:
		return r.uploadGroupPhoto(uploadRequest)
	}
	return false
}
func (r *River) sendMessageMedia(uploadRequest *msg.ClientFileRequest) (success bool) {
	// This is a upload for message send
	pendingMessage := repo.PendingMessages.GetByID(uploadRequest.MessageID)
	if pendingMessage == nil {
		return true
	}

	req := &msg.ClientSendMessageMedia{}
	_ = req.Unmarshal(pendingMessage.Media)
	err := tools.Try(3, time.Millisecond*500, func() error {
		var fileLoc *msg.FileLocation
		if uploadRequest.FileID != 0 && uploadRequest.AccessHash != 0 && uploadRequest.ClusterID != 0 {
			req.MediaType = msg.InputMediaType_InputMediaTypeDocument
			fileLoc = &msg.FileLocation{
				ClusterID:  uploadRequest.ClusterID,
				FileID:     uploadRequest.FileID,
				AccessHash: uploadRequest.AccessHash,
			}
		}
		return repo.PendingMessages.UpdateClientMessageMedia(pendingMessage, uploadRequest.TotalParts, req.MediaType, fileLoc)
	})
	if err != nil {
		logs.Error("Error On UpdateClientMessageMedia", zap.Error(err))
	}

	// Create SendMessageMedia Request
	x := &msg.MessagesSendMedia{
		Peer:       req.Peer,
		ClearDraft: req.ClearDraft,
		MediaType:  req.MediaType,
		RandomID:   pendingMessage.FileID,
		ReplyTo:    req.ReplyTo,
	}

	switch x.MediaType {
	case msg.InputMediaType_InputMediaTypeUploadedDocument:
		doc := &msg.InputMediaUploadedDocument{
			MimeType:   req.FileMIME,
			Attributes: req.Attributes,
			Caption:    req.Caption,
			Entities:   req.Entities,
			File: &msg.InputFile{
				FileID:      uploadRequest.FileID,
				FileName:    req.FileName,
				MD5Checksum: "",
			},
			TinyThumbnail: req.TinyThumb,
		}
		if uploadRequest.ThumbID != 0 {
			doc.Thumbnail = &msg.InputFile{
				FileID:      uploadRequest.ThumbID,
				FileName:    "thumb_" + req.FileName,
				MD5Checksum: "",
			}
		}
		x.MediaData, _ = doc.Marshal()
	case msg.InputMediaType_InputMediaTypeDocument:
		doc := &msg.InputMediaDocument{
			Caption:    req.Caption,
			Attributes: req.Attributes,
			Entities:   req.Entities,
			Document: &msg.InputDocument{
				ID:         uploadRequest.FileID,
				AccessHash: uploadRequest.AccessHash,
				ClusterID:  uploadRequest.ClusterID,
			},
			TinyThumbnail: req.TinyThumb,
		}
		if uploadRequest.ThumbID != 0 {
			doc.Thumbnail = &msg.InputFile{
				FileID:      uploadRequest.ThumbID,
				FileName:    "thumb_" + req.FileName,
				MD5Checksum: "",
			}
		}
		x.MediaData, _ = doc.Marshal()

	default:
	}
	reqBuff, _ := x.Marshal()
	success = true

	waitGroup := sync.WaitGroup{}
	waitGroup.Add(1)
	successCB := func(m *rony.MessageEnvelope) {
		logs.Info("MessagesSendMedia success callback called", zap.String("C", registry.ConstructorName(m.Constructor)))
		switch m.Constructor {
		case rony.C_Error:
			success = false
			x := &rony.Error{}
			if err := x.Unmarshal(m.Message); err != nil {
				logs.Error("We couldn't unmarshal MessagesSendMedia (Error) response", zap.Error(err))
			}
			logs.Error("We received error on MessagesSendMedia response",
				zap.String("Code", x.Code),
				zap.String("Item", x.Items),
			)
			if x.Code == msg.ErrCodeAlreadyExists && x.Items == msg.ErrItemRandomID {
				success = true
				_ = repo.PendingMessages.Delete(uploadRequest.MessageID)

			}
		}
		waitGroup.Done()
	}
	timeoutCB := func() {
		success = false
		logs.Debug("We got Timeout! on MessagesSendMedia response")
		waitGroup.Done()
	}
	r.queueCtrl.EnqueueCommand(
		&rony.MessageEnvelope{
			Constructor: msg.C_MessagesSendMedia,
			RequestID:   uint64(x.RandomID),
			Message:     reqBuff,
			Header:      domain.TeamHeader(pendingMessage.TeamID, pendingMessage.TeamAccessHash),
		},
		timeoutCB, successCB, false)
	waitGroup.Wait()
	return
}
func (r *River) uploadGroupPhoto(uploadRequest *msg.ClientFileRequest) (success bool) {
	// This is a upload group profile picture
	x := &msg.GroupsUploadPhoto{
		GroupID: uploadRequest.GroupID,
		File: &msg.InputFile{
			FileID:      uploadRequest.FileID,
			FileName:    strconv.FormatInt(uploadRequest.FileID, 10) + ".jpg",
			TotalParts:  uploadRequest.TotalParts,
			MD5Checksum: "",
		},
	}

	reqBuff, _ := x.Marshal()

	success = true
	waitGroup := sync.WaitGroup{}
	waitGroup.Add(1)
	successCB := func(m *rony.MessageEnvelope) {
		logs.Debug("GroupUploadPhoto success callback called")
		switch m.Constructor {
		case rony.C_Error:
			success = false
			x := &rony.Error{}
			if err := x.Unmarshal(m.Message); err != nil {
				logs.Error("We couldn't unmarshal GroupUploadPhoto (Error) response", zap.Error(err))
			}
			logs.Error("We received error on GroupUploadPhoto response", zap.String("Code", x.Code), zap.String("Item", x.Items))
		}
		waitGroup.Done()
	}
	timeoutCB := func() {
		success = false
		logs.Debug("We got Timeout! on GroupUploadPhoto response")
		waitGroup.Done()
	}
	r.queueCtrl.EnqueueCommand(
		&rony.MessageEnvelope{
			Constructor: msg.C_GroupsUploadPhoto,
			RequestID:   uint64(domain.SequentialUniqueID()),
			Message:     reqBuff,
		},
		timeoutCB, successCB, false,
	)
	waitGroup.Wait()
	return
}
func (r *River) uploadAccountPhoto(uploadRequest *msg.ClientFileRequest) (success bool) {
	// This is a upload account profile picture
	x := &msg.AccountUploadPhoto{
		File: &msg.InputFile{
			FileID:      uploadRequest.FileID,
			FileName:    strconv.FormatInt(uploadRequest.FileID, 10) + ".jpg",
			TotalParts:  uploadRequest.TotalParts,
			MD5Checksum: "",
		},
	}
	reqBuff, _ := x.Marshal()
	success = true
	waitGroup := sync.WaitGroup{}
	waitGroup.Add(1)
	successCB := func(m *rony.MessageEnvelope) {
		logs.Debug("AccountUploadPhoto success callback called")
		switch m.Constructor {
		case rony.C_Error:
			success = false
			x := &rony.Error{}
			if err := x.Unmarshal(m.Message); err != nil {
				logs.Error("We couldn't unmarshal AccountUploadPhoto (Error) response", zap.Error(err))
			}
			logs.Error("We received error on AccountUploadPhoto response", zap.String("Code", x.Code), zap.String("Item", x.Items))
		}
		waitGroup.Done()
	}
	timeoutCB := func() {
		success = false
		logs.Debug("Timeout! on AccountUploadPhoto response")
		waitGroup.Done()
	}
	r.queueCtrl.EnqueueCommand(
		&rony.MessageEnvelope{
			Constructor: msg.C_AccountUploadPhoto,
			RequestID:   uint64(domain.SequentialUniqueID()),
			Message:     reqBuff,
		},
		timeoutCB, successCB, false,
	)
	waitGroup.Wait()
	return
}

func (r *River) registerModule(modules ...module.Module) {
	for _, m := range modules {
		m.Init(r)
		r.modules[m.Name()] = m
		for c, h := range m.LocalHandlers() {
			r.localCommands[c] = h
		}
		for c, h := range m.UpdateAppliers() {
			r.syncCtrl.RegisterUpdateApplier(c, h)
		}
		for c, h := range m.MessageAppliers() {
			r.syncCtrl.RegisterMessageApplier(c, h)
		}
	}
}

// RiverConnection connection info
type RiverConnection struct {
	AuthID    int64
	AuthKey   [256]byte
	UserID    int64
	Username  string
	Phone     string
	FirstName string
	LastName  string
	Bio       string
	Delegate  ConnInfoDelegate `json:"-"`
	Version   int
}

// Save RiverConfig interface func
func (v *RiverConnection) Save() {
	logs.Debug("ConnInfo saved.")
	b, _ := json.Marshal(v)
	v.Delegate.SaveConnInfo(b)
}

func (v *RiverConnection) ChangeAuthID(authID int64) { v.AuthID = authID }

func (v *RiverConnection) ChangeAuthKey(authKey []byte) {
	copy(v.AuthKey[:], authKey[:256])
}

func (v *RiverConnection) GetAuthKey() []byte {
	var bytes = make([]byte, 256)
	copy(bytes, v.AuthKey[0:256])
	return bytes
}

func (v *RiverConnection) ChangeUserID(userID int64) { v.UserID = userID }

func (v *RiverConnection) ChangeUsername(username string) { v.Username = username }

func (v *RiverConnection) ChangePhone(phone string) {
	v.Phone = phone
}

func (v *RiverConnection) ChangeFirstName(firstName string) { v.FirstName = firstName }

func (v *RiverConnection) ChangeLastName(lastName string) { v.LastName = lastName }

func (v *RiverConnection) ChangeBio(bio string) { v.Bio = bio }

func (v *RiverConnection) PickupAuthID() int64 { return v.AuthID }

func (v *RiverConnection) PickupAuthKey() [256]byte { return v.AuthKey }

func (v *RiverConnection) PickupUserID() int64 { return v.UserID }

func (v *RiverConnection) PickupUsername() string { return v.Username }

func (v *RiverConnection) PickupPhone() string { return v.Phone }

func (v *RiverConnection) PickupFirstName() string { return v.FirstName }

func (v *RiverConnection) PickupLastName() string { return v.LastName }

func (v *RiverConnection) PickupBio() string { return v.Bio }

func (v *RiverConnection) GetKey(key string) string {
	return v.Delegate.Get(key)
}

func (v *RiverConnection) SetKey(key, value string) {
	v.Delegate.Set(key, value)
}<|MERGE_RESOLUTION|>--- conflicted
+++ resolved
@@ -15,6 +15,7 @@
 	"git.ronaksoft.com/river/sdk/module/account"
 	"git.ronaksoft.com/river/sdk/module/auth"
 	"git.ronaksoft.com/river/sdk/module/bot"
+	"git.ronaksoft.com/river/sdk/module/call"
 	"git.ronaksoft.com/river/sdk/module/contact"
 	"git.ronaksoft.com/river/sdk/module/gif"
 	"git.ronaksoft.com/river/sdk/module/group"
@@ -117,6 +118,7 @@
 	delegates     map[uint64]RequestDelegate
 	mainDelegate  MainDelegate
 	fileDelegate  FileDelegate
+	callDelegate  CallDelegate
 
 	dbPath               string
 	optimizeForLowMemory bool
@@ -266,15 +268,21 @@
 		},
 	)
 
-<<<<<<< HEAD
-	r.callCtrl = callCtrl.NewCallController()
-=======
+	callModule := call.New(&call.Callback{
+		OnUpdate:        r.callDelegate.OnUpdate,
+		CloseConnection: r.callDelegate.CloseConnection,
+		GetAnswerSDP:    r.callDelegate.GetAnswerSDP,
+		GetOfferSDP:     r.callDelegate.GetOfferSDP,
+	})
+
 	r.registerModule(
 		account.New(), auth.New(), bot.New(), contact.New(),
 		gif.New(), group.New(), label.New(), message.New(),
 		search.New(), system.New(), team.New(), user.New(), wallpaper.New(),
-	)
->>>>>>> 17ee08fb
+		callModule,
+	)
+
+	r.callCtrl = callCtrl.NewCallController()
 
 	// Initialize River Connection
 	logs.Info("River SetConfig done!")
