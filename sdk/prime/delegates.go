package riversdk

// MainDelegate external (UI) handler will listen to this function to receive data from SDK
type MainDelegate interface {
	OnNetworkStatusChanged(status int)
	OnSyncStatusChanged(status int)
	OnUpdates(constructor int64, b []byte)
	OnGeneralError(b []byte)
	OnSessionClosed(res int)
	ShowLoggerAlert()
	AddLog(text string)
	AppUpdate(version string, updateAvailable, force bool)
	DataSynced(dialogs, contacts, gifs bool)
}

type FileDelegate interface {
	OnProgressChanged(reqID string, clusterID int32, fileID, accessHash, percent int64, peerID int64)
	OnCompleted(reqID string, clusterID int32, fileID, accessHash int64, filePath string, peerID int64)
	OnCancel(reqID string, clusterID int32, fileID, accessHash int64, hasError bool, peerID int64)
}

type ConnInfoDelegate interface {
	SaveConnInfo(connInfo []byte)
	Get(key string) string
	Set(key, value string)
}

<<<<<<< HEAD
// RequestDelegate each request should have this callbacks
type RequestDelegate interface {
	OnComplete(b []byte)
	OnTimeout(err error)
	Flags() int32
}

type CallDelegate interface {
	OnUpdate(constructor int64, b []byte)
	InitConnection(connId int32) (id int64, err error)
	CloseConnection(connId int32) (err error)
	GetAnswerSDP(connId int32) (res []byte, err error)
	GetOfferSDP(connId int32) (res []byte, err error)
}

=======
>>>>>>> a128162b
// Request Flags
const (
	RequestServerForced int32 = 1 << iota
	RequestBlocking
	RequestDontWaitForNetwork
	RequestTeamForce
)

type RequestDelegate interface {
	OnComplete(b []byte)
	OnTimeout(err error)
	Flags() int32
}<|MERGE_RESOLUTION|>--- conflicted
+++ resolved
@@ -25,14 +25,6 @@
 	Set(key, value string)
 }
 
-<<<<<<< HEAD
-// RequestDelegate each request should have this callbacks
-type RequestDelegate interface {
-	OnComplete(b []byte)
-	OnTimeout(err error)
-	Flags() int32
-}
-
 type CallDelegate interface {
 	OnUpdate(constructor int64, b []byte)
 	InitConnection(connId int32) (id int64, err error)
@@ -41,8 +33,6 @@
 	GetOfferSDP(connId int32) (res []byte, err error)
 }
 
-=======
->>>>>>> a128162b
 // Request Flags
 const (
 	RequestServerForced int32 = 1 << iota
