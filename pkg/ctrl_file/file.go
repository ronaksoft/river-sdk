--- conflicted
+++ resolved
@@ -76,12 +76,6 @@
 
 func HasInstance() bool {
 	return ctx != nil
-}
-
-func removeInstance() {
-	if ctx != nil {
-		ctx = nil
-	}
 }
 
 // InitFileManager initialize file manager and create singleton instance
@@ -345,11 +339,9 @@
 		fm.chStopDownloader <- true
 	}
 
-<<<<<<< HEAD
-	removeInstance()
-=======
-	ctx = nil
->>>>>>> 60bf0660
+	if ctx != nil {
+		ctx = nil
+	}
 }
 
 // Upload file to server
