package networkCtrl

import (
	"bytes"
	"encoding/hex"
	"fmt"
	"git.ronaksoftware.com/ronak/riversdk/pkg/salt"
	ronak "git.ronaksoftware.com/ronak/toolbox"
	"io/ioutil"
	"net"
	"net/http"
	"sort"
	"sync"
	"time"

	msg "git.ronaksoftware.com/ronak/riversdk/msg/ext"
	"git.ronaksoftware.com/ronak/riversdk/pkg/domain"
	"git.ronaksoftware.com/ronak/riversdk/pkg/logs"
	"github.com/gorilla/websocket"
	"go.uber.org/zap"
)

// Config network controller config
type Config struct {
	WebsocketEndpoint string
	HttpEndpoint      string
}

// Controller websocket network controller
type Controller struct {
	// Internal Controller Channels
	connectChannel chan bool
	stopChannel    chan bool

	// Authorization Keys
	authID     int64
	authKey    []byte
	messageSeq int64

	// Websocket Settings
	wsWriteLock             sync.Mutex
	wsDialer                *websocket.Dialer
	websocketEndpoint       string
	wsKeepConnection        bool
	wsConn                  *websocket.Conn
	wsOnError               domain.ErrorHandler
	wsOnConnect             domain.OnConnectCallback
	wsOnNetworkStatusChange domain.NetworkStatusUpdateCallback

	// Http Settings
	httpEndpoint string

	// Internals
	wsQuality domain.NetworkStatus

	// flusher
	updateFlusher  *ronak.Flusher
	messageFlusher *ronak.Flusher
	sendFlusher    *ronak.Flusher

	OnMessage domain.ReceivedMessageHandler
	OnUpdate  domain.ReceivedUpdateHandler

	// requests that it should sent unencrypted
	unauthorizedRequests map[int64]bool

	// internal parameters to detect network switch
<<<<<<< HEAD
	localIP       net.IP
=======
	localIP net.IP
>>>>>>> 543ab389
}

// New
func New(config Config) *Controller {
	ctrl := new(Controller)
	ctrl.httpEndpoint = config.HttpEndpoint
	if config.WebsocketEndpoint == "" {
		ctrl.websocketEndpoint = domain.WebsocketEndpoint
	} else {
		ctrl.websocketEndpoint = config.WebsocketEndpoint
	}
	ctrl.wsKeepConnection = true
	ctrl.wsDialer = &websocket.Dialer{
		Proxy:            http.ProxyFromEnvironment,
		HandshakeTimeout: 10 * time.Second,
		WriteBufferSize:  64 * 1024, // 32kB
		ReadBufferSize:   64 * 1024, // 32kB
	}

	ctrl.stopChannel = make(chan bool)
	ctrl.connectChannel = make(chan bool)

	ctrl.updateFlusher = ronak.NewFlusher(1000, 1, 50*time.Millisecond, ctrl.updateFlushFunc)
	ctrl.messageFlusher = ronak.NewFlusher(1000, 1, 50*time.Millisecond, ctrl.messageFlushFunc)
	ctrl.sendFlusher = ronak.NewFlusher(1000, 1, 50*time.Millisecond, ctrl.sendFlushFunc)

	ctrl.unauthorizedRequests = map[int64]bool{
		msg.C_SystemGetServerTime: true,
		msg.C_InitConnect:         true,
		msg.C_InitCompleteAuth:    true,
		msg.C_SystemGetSalts:      true,
	}

	return ctrl
}

func (ctrl *Controller) updateFlushFunc(entries []ronak.FlusherEntry) {
	if ctrl.OnUpdate != nil {
		itemsCount := len(entries)
		updates := make([]*msg.UpdateContainer, 0, itemsCount)
		for idx := range entries {
			uc := entries[idx].Value.(*msg.UpdateContainer)
			sort.Slice(uc.Updates, func(i, j int) bool {
				return uc.Updates[i].UpdateID < uc.Updates[j].UpdateID
			})
			updates = append(updates, uc)
		}

		// Call the update handler in blocking mode
		ctrl.OnUpdate(updates)
	}
}

func (ctrl *Controller) messageFlushFunc(entries []ronak.FlusherEntry) {
	if ctrl.OnMessage != nil {
		itemsCount := len(entries)
		messages := make([]*msg.MessageEnvelope, 0, itemsCount)
		for idx := range entries {
			messages = append(messages, entries[idx].Value.(*msg.MessageEnvelope))
		}

		// Call the message handler in blocking mode
		ctrl.OnMessage(messages)
	}
}

func (ctrl *Controller) sendFlushFunc(entries []ronak.FlusherEntry) {
	ctrl.WaitForNetwork()

	itemsCount := len(entries)
	messages := make([]*msg.MessageEnvelope, 0, itemsCount)
	for idx := range entries {
		messages = append(messages, entries[idx].Value.(*msg.MessageEnvelope))
	}

	// Make sure messages are sorted before sending to the wire
	sort.Slice(
		messages,
		func(i, j int) bool {
			return messages[i].RequestID < messages[j].RequestID
		},
	)

	chunkSize := 50
	startIdx := 0
	endIdx := chunkSize
	keepGoing := true
	for keepGoing {
		if endIdx > len(messages) {
			endIdx = len(messages)
			keepGoing = false
		}
		chunk := messages[startIdx:endIdx]

		msgContainer := new(msg.MessageContainer)
		msgContainer.Envelopes = chunk
		msgContainer.Length = int32(len(chunk))
		messageEnvelope := new(msg.MessageEnvelope)
		messageEnvelope.Constructor = msg.C_MessageContainer
		messageEnvelope.Message, _ = msgContainer.Marshal()
		messageEnvelope.RequestID = 0
		err := ctrl.sendWebsocket(messageEnvelope)
		if err != nil {
			logs.Warn("NetworkController::SendWebsocket Flush Error", zap.Error(err))
			return
		}
		startIdx = endIdx
		endIdx += chunkSize
	}

	logs.Debug("NetworkController::SendWebsocket Flushed",
		zap.Int("Count", itemsCount),
	)
}

// watchDog
// watchDog constantly listens to connectChannel and stopChannel to take the right
// actions in each case. If connect signal received the 'receiver' routine will be run
// to listen and accept web-socket packets. If stop signal received it means we are
// going to shutdown, hence returns from the function.
func (ctrl *Controller) watchDog() {
	for {
		select {
		case <-ctrl.connectChannel:
			if ctrl.wsConn != nil {
				ctrl.receiver()
			}
			ctrl.updateNetworkStatus(domain.NetworkDisconnected)
			if ctrl.wsKeepConnection {
				go ctrl.Connect(true)
			}
		case <-ctrl.stopChannel:
			logs.Info("Stop Called")
			return
		}
	}
}

// receiver
// This is the background routine listen for incoming websocket packets and _Decrypt
// the received message, if necessary, and  pass the extracted envelopes to messageHandler.
func (ctrl *Controller) receiver() {
	defer recoverPanic("NetworkController:: receiver", ronak.M{
		"AuthID": ctrl.authID,
	})
	res := msg.ProtoMessage{}
	for {
		messageType, message, err := ctrl.wsConn.ReadMessage()
		if err != nil {
			return
		}
		switch messageType {
		case websocket.BinaryMessage:
			// If it is a BINARY message
			err := res.Unmarshal(message)
			if err != nil {
				logs.Error("NetworkController::receiver()", zap.Error(err), zap.String("Dump", string(message)))
				continue
			}

			if res.AuthID == 0 {
				receivedEnvelope := new(msg.MessageEnvelope)
				err = receivedEnvelope.Unmarshal(res.Payload)
				if err != nil {
					logs.Error("NetworkController::receiver()-> Unmarshal()", zap.Error(err))
					continue
				}
				ctrl.messageHandler(receivedEnvelope)
				continue
			}

			// We received an encrypted message
			decryptedBytes, err := domain.Decrypt(ctrl.authKey, res.MessageKey, res.Payload)
			if err != nil {
				logs.Error("NetworkController::receiver()->Decrypt()",
					zap.String("Error", err.Error()),
					zap.Int64("ctrl.authID", ctrl.authID),
					zap.Int64("resp.AuthID", res.AuthID),
					zap.String("resp.MessageKey", hex.Dump(res.MessageKey)),
				)
				continue
			}
			receivedEncryptedPayload := new(msg.ProtoEncryptedPayload)
			err = receivedEncryptedPayload.Unmarshal(decryptedBytes)
			if err != nil {
				logs.Error("NetworkController::receiver() Failed to unmarshal", zap.Error(err))
				continue
			}
			// TODO:: check message id and server salt before handling the message
			ctrl.messageHandler(receivedEncryptedPayload.Envelope)
		default:
			logs.Warn("NetworkController received unhandled message type",
				zap.Int("MessageType", messageType),
			)
		}

	}
}

// updateNetworkStatus
// The average ping times will be calculated and this function will be called if
// quality of service changed.
func (ctrl *Controller) updateNetworkStatus(newStatus domain.NetworkStatus) {
	if ctrl.wsQuality == newStatus {
		return
	}
	ctrl.wsQuality = newStatus
	if ctrl.wsOnNetworkStatusChange != nil {
		go func(status domain.NetworkStatus) {
			time.Sleep(3 * time.Second)
			if ctrl.GetQuality() == newStatus {
				ctrl.wsOnNetworkStatusChange(newStatus)
			}
		}(newStatus)

	}
}

// extractMessages recursively extract update and messages
func (ctrl *Controller) extractMessages(m *msg.MessageEnvelope) ([]*msg.MessageEnvelope, []*msg.UpdateContainer) {
	messages := make([]*msg.MessageEnvelope, 0)
	updates := make([]*msg.UpdateContainer, 0)
	switch m.Constructor {
	case msg.C_MessageContainer:
		x := new(msg.MessageContainer)
		err := x.Unmarshal(m.Message)
		if err == nil {
			for _, env := range x.Envelopes {
				msgs, upds := ctrl.extractMessages(env)
				messages = append(messages, msgs...)
				updates = append(updates, upds...)
			}
		}
	case msg.C_UpdateContainer:
		x := new(msg.UpdateContainer)
		err := x.Unmarshal(m.Message)
		if err == nil {
			updates = append(updates, x)
		}
	case msg.C_Error:
		e := new(msg.Error)
		e.Unmarshal(m.Message)
		// its general error
		if ctrl.wsOnError != nil && m.RequestID == 0 {
			ctrl.wsOnError(e)
		} else {
			// ui callback delegate will handle it
			messages = append(messages, m)
		}

	default:
		messages = append(messages, m)
	}
	return messages, updates
}

// messageHandler
// MessageEnvelopes will be extracted and separates updates and messages.
func (ctrl *Controller) messageHandler(message *msg.MessageEnvelope) {
	// extract all updates/ messages
	messages, updates := ctrl.extractMessages(message)
	for idx := range messages {
		ctrl.messageFlusher.Enter(nil, messages[idx])
	}
	for idx := range updates {
		ctrl.updateFlusher.Enter(nil, updates[idx])
	}
}

// Start
// Starts the controller background controller and watcher routines
func (ctrl *Controller) Start() {
	// Run the keepAlive and watchDog in background
	go ctrl.watchDog()
	return
}

// Stop sends stop signal to keepAlive and watchDog routines.
func (ctrl *Controller) Stop() {
	logs.Info("NetworkController is stopping")
	select {
	case ctrl.stopChannel <- true: // receiver may or may not be listening
	default:
	}
	logs.Info("NetworkController stopped")
}

// Connect dial websocket
func (ctrl *Controller) Connect(force bool) {
	logs.Info("NetworkController is connecting",
		zap.Bool("force", force),
	)
	defer func() {
		if recoverPanic("NetworkController:: Connect", ronak.M{
			"AuthID": ctrl.authID,
		}) {
			ctrl.Connect(force)
		}
	}()
	ctrl.wsKeepConnection = true
	ctrl.updateNetworkStatus(domain.NetworkConnecting)
	keepGoing := true
	for keepGoing {
		if ctrl.wsConn != nil {
			_ = ctrl.wsConn.Close()
		}
		if !force && !ctrl.wsKeepConnection {
			return
		}
		reqHdr := http.Header{}
		reqHdr.Set("X-Client-Type", fmt.Sprintf("SDK-%s", domain.SDKVersion))
		wsConn, _, err := ctrl.wsDialer.Dial(ctrl.websocketEndpoint, reqHdr)
		if err != nil {
			logs.Warn("Connect()-> Dial()", zap.Error(err))
			time.Sleep(1 * time.Second)
			continue
		}
		localIP := wsConn.UnderlyingConn().LocalAddr()
		switch x := localIP.(type) {
		case *net.IPNet:
			ctrl.localIP = x.IP
		case *net.TCPAddr:
			ctrl.localIP = x.IP
		default:
			ctrl.localIP = nil
		}

		keepGoing = false
		ctrl.wsConn = wsConn

		// it should be started here cuz we need receiver to get AuthRecall answer
		// SendWebsocket Signal to start the 'receiver' and 'keepAlive' routines
		ctrl.connectChannel <- true
		logs.Info("NetworkController connected")

		// Call the OnConnect handler here b4 changing network status that trigger queue to start working
		// basically we sendWebsocket priority requests b4 queue starts to work
		ctrl.wsOnConnect()

		ctrl.updateNetworkStatus(domain.NetworkFast)
	}
}

// Disconnect close websocket
func (ctrl *Controller) Disconnect() {
	ctrl.wsKeepConnection = false
	if ctrl.wsConn != nil {
		_ = ctrl.wsConn.Close()
		logs.Info("NetworkController disconnected")
	}
}

// SetAuthorization ...
// If authID and authKey are defined then sending messages will be encrypted before
// writing on the wire.
func (ctrl *Controller) SetAuthorization(authID int64, authKey []byte) {
	logs.Info("NetworkController::SetAuthorization()",
		zap.Int64("AuthID", authID),
	)
	ctrl.authKey = make([]byte, len(authKey))
	ctrl.authID = authID
	copy(ctrl.authKey, authKey)
}

// SetErrorHandler set delegate handler
func (ctrl *Controller) SetErrorHandler(h domain.ErrorHandler) {
	ctrl.wsOnError = h
}

// SetMessageHandler set delegate handler
func (ctrl *Controller) SetMessageHandler(h domain.ReceivedMessageHandler) {
	ctrl.OnMessage = h
}

// SetUpdateHandler set delegate handler
func (ctrl *Controller) SetUpdateHandler(h domain.ReceivedUpdateHandler) {
	ctrl.OnUpdate = h
}

// SetOnConnectCallback set delegate handler
func (ctrl *Controller) SetOnConnectCallback(h domain.OnConnectCallback) {
	ctrl.wsOnConnect = h
}

// SetNetworkStatusChangedCallback set delegate handler
func (ctrl *Controller) SetNetworkStatusChangedCallback(h domain.NetworkStatusUpdateCallback) {
	ctrl.wsOnNetworkStatusChange = h
}

// SendWebsocket direct sends immediately else it put it in flusher
func (ctrl *Controller) SendWebsocket(msgEnvelope *msg.MessageEnvelope, direct bool) error {
	_, unauthorized := ctrl.unauthorizedRequests[msgEnvelope.Constructor]
	if direct || unauthorized {
		return ctrl.sendWebsocket(msgEnvelope)
	}
	ctrl.sendFlusher.Enter(nil, msgEnvelope)
	return nil
}
func (ctrl *Controller) sendWebsocket(msgEnvelope *msg.MessageEnvelope) error {
	protoMessage := new(msg.ProtoMessage)
	protoMessage.MessageKey = make([]byte, 32)
	_, unauthorized := ctrl.unauthorizedRequests[msgEnvelope.Constructor]
	if ctrl.authID == 0 || unauthorized {
		protoMessage.AuthID = 0
		protoMessage.Payload, _ = msgEnvelope.Marshal()
	} else {
		protoMessage.AuthID = ctrl.authID
		ctrl.messageSeq++
		encryptedPayload := msg.ProtoEncryptedPayload{
			ServerSalt: salt.Get(),
			Envelope:   msgEnvelope,
		}
		encryptedPayload.MessageID = uint64(domain.Now().Unix()<<32 | ctrl.messageSeq)
		unencryptedBytes, _ := encryptedPayload.Marshal()
		encryptedPayloadBytes, _ := domain.Encrypt(ctrl.authKey, unencryptedBytes)
		messageKey := domain.GenerateMessageKey(ctrl.authKey, unencryptedBytes)
		copy(protoMessage.MessageKey, messageKey)
		protoMessage.Payload = encryptedPayloadBytes
	}

	b, err := protoMessage.Marshal()
	if err != nil {
		return err
	}
	if ctrl.wsConn == nil {
		return domain.ErrNoConnection
	}

	ctrl.wsWriteLock.Lock()
	_ = ctrl.wsConn.SetWriteDeadline(time.Now().Add(domain.WebsocketWriteTime))
	err = ctrl.wsConn.WriteMessage(websocket.BinaryMessage, b)
	ctrl.wsWriteLock.Unlock()

	if err != nil {
		ctrl.updateNetworkStatus(domain.NetworkDisconnected)
		_ = ctrl.wsConn.SetReadDeadline(time.Now())
		return err
	}
	return nil
}

// Send encrypt and send request to server and receive and decrypt its response
func (ctrl *Controller) SendHttp(msgEnvelope *msg.MessageEnvelope) (*msg.MessageEnvelope, error) {
	protoMessage := new(msg.ProtoMessage)
	protoMessage.AuthID = ctrl.authID
	protoMessage.MessageKey = make([]byte, 32)
	if ctrl.authID == 0 {
		protoMessage.Payload, _ = msgEnvelope.Marshal()
	} else {
		ctrl.messageSeq++
		encryptedPayload := msg.ProtoEncryptedPayload{
			ServerSalt: salt.Get(),
			Envelope:   msgEnvelope,
		}
		encryptedPayload.MessageID = uint64(time.Now().Unix()<<32 | ctrl.messageSeq)
		unencryptedBytes, _ := encryptedPayload.Marshal()
		encryptedPayloadBytes, _ := domain.Encrypt(ctrl.authKey, unencryptedBytes)
		messageKey := domain.GenerateMessageKey(ctrl.authKey, unencryptedBytes)
		copy(protoMessage.MessageKey, messageKey)
		protoMessage.Payload = encryptedPayloadBytes
	}

	b, err := protoMessage.Marshal()

	reqBuff := bytes.NewBuffer(b)
	if err != nil {
		return nil, err
	}

	// Set timeout
	client := &http.Client{}
	client.Timeout = domain.HttpRequestTime

	// Send Data
	httpResp, err := client.Post(ctrl.httpEndpoint, "application/protobuf", reqBuff)
	if err != nil {
		return nil, err
	}
	// Read response
	resBuff, err := ioutil.ReadAll(httpResp.Body)
	if err != nil {
		return nil, err
	}

	// Decrypt response
	res := new(msg.ProtoMessage)
	err = res.Unmarshal(resBuff)
	if err != nil {
		return nil, err
	}
	if res.AuthID == 0 {
		receivedEnvelope := new(msg.MessageEnvelope)
		err = receivedEnvelope.Unmarshal(res.Payload)
		return receivedEnvelope, err
	}
	decryptedBytes, err := domain.Decrypt(ctrl.authKey, res.MessageKey, res.Payload)

	receivedEncryptedPayload := new(msg.ProtoEncryptedPayload)
	err = receivedEncryptedPayload.Unmarshal(decryptedBytes)
	if err != nil {
		return nil, err
	}

	return receivedEncryptedPayload.Envelope, nil
}

// Reconnect by wsKeepConnection = true the watchdog will connect itself again no need to call ctrl.Connect()
func (ctrl *Controller) Reconnect() {
	if ctrl.wsConn != nil {
		ctrl.wsKeepConnection = true
		_ = ctrl.wsConn.Close()
	}
}

// WaitForNetwork
func (ctrl *Controller) WaitForNetwork() {
	// Wait While Network is Disconnected or Connecting
	for ctrl.wsQuality == domain.NetworkDisconnected || ctrl.wsQuality == domain.NetworkConnecting {
		logs.Debug("NetworkController:: Wait for Network",
			zap.String("Quality", ctrl.wsQuality.ToString()),
		)
		time.Sleep(time.Second)
	}
}

// Connected
func (ctrl *Controller) Connected() bool {
	if ctrl.wsQuality == domain.NetworkDisconnected || ctrl.wsQuality == domain.NetworkConnecting {
		return false
	}
	return true
}

// GetQuality
func (ctrl *Controller) GetQuality() domain.NetworkStatus {
	return ctrl.wsQuality
}

func recoverPanic(funcName string, extraInfo interface{}) bool {
	if r := recover(); r != nil {
		logs.Error("Panic Recovered",
			zap.String("Func", funcName),
			zap.Any("Info", extraInfo),
			zap.Any("Recover", r),
		)
		return true
	}
	return false
}<|MERGE_RESOLUTION|>--- conflicted
+++ resolved
@@ -65,11 +65,7 @@
 	unauthorizedRequests map[int64]bool
 
 	// internal parameters to detect network switch
-<<<<<<< HEAD
-	localIP       net.IP
-=======
 	localIP net.IP
->>>>>>> 543ab389
 }
 
 // New
