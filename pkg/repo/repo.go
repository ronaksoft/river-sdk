package repo

import (
	"fmt"
	"github.com/allegro/bigcache"
	"github.com/blevesearch/bleve"
	"github.com/blevesearch/bleve/analysis/analyzer/keyword"
	"github.com/blevesearch/bleve/analysis/lang/en"
	"github.com/blevesearch/bleve/mapping"
	"github.com/dgraph-io/badger/options"
	"github.com/tidwall/buntdb"
	"os"
	"strings"
	"sync"
	"time"

	"git.ronaksoftware.com/ronak/riversdk/pkg/logs"
	"github.com/dgraph-io/badger"
	"go.uber.org/zap"

	_ "github.com/mattn/go-sqlite3"
)

var (
	ctx           *Context
	r             *repository
	singleton     sync.Mutex
	repoLastError error
	lCache        *bigcache.BigCache

	Dialogs         *repoDialogs
	Messages        *repoMessages
	PendingMessages *repoMessagesPending
	MessagesExtra   *repoMessagesExtra
	System          *repoSystem
	Users           *repoUsers
	Groups          *repoGroups
	Files           *repoFiles
)

// Context container of repo
type Context struct {
	DBPath string
}

type repository struct {
	badger     *badger.DB
	bunt       *buntdb.DB
	msgSearch  bleve.Index
	peerSearch bleve.Index
}

// create tables
func (r *repository) initDB() error {
	return repoLastError
}

// InitRepo initialize repo singleton
func InitRepo(dbPath string, lowMemory bool) error {
	if ctx == nil {
		singleton.Lock()
		lcConfig := bigcache.DefaultConfig(time.Second * 360)
		lcConfig.CleanWindow = time.Second * 30
		lcConfig.MaxEntrySize = 1024
<<<<<<< HEAD
		lcConfig.MaxEntriesInWindow = 1000
=======
		lcConfig.MaxEntriesInWindow = 10000
>>>>>>> 26daea98
		if lowMemory {
			lcConfig.HardMaxCacheSize = 8
		} else {
			lcConfig.HardMaxCacheSize = 64
		}

		lCache, _ = bigcache.NewBigCache(lcConfig)
		repoLastError = repoSetDB(dbPath, lowMemory)
		ctx = &Context{
			DBPath: dbPath,
		}
		Dialogs = &repoDialogs{repository: r}
		Messages = &repoMessages{repository: r}
		PendingMessages = &repoMessagesPending{repository: r}
		MessagesExtra = &repoMessagesExtra{repository: r}
		System = &repoSystem{repository: r}
		Users = &repoUsers{repository: r}
		Groups = &repoGroups{repository: r}
		Files = &repoFiles{repository: r}
		singleton.Unlock()
	}
	return repoLastError
}

func repoSetDB(dbPath string, lowMemory bool) error {
	r = new(repository)

	// Initialize BadgerDB
	_ = os.MkdirAll(fmt.Sprintf("%s/badger", strings.TrimRight(dbPath, "/")), os.ModePerm)
	badgerOpts := badger.DefaultOptions(fmt.Sprintf("%s/badger", strings.TrimRight(dbPath, "/"))).
		WithLogger(nil)
	if lowMemory {
		badgerOpts = badgerOpts.WithTableLoadingMode(options.FileIO).
			WithValueLogLoadingMode(options.FileIO).
			WithValueLogFileSize(1 << 24) // 16MB
	} else {
		badgerOpts = badgerOpts.WithTableLoadingMode(options.LoadToRAM).
			WithValueLogLoadingMode(options.FileIO)
	}
	r.badger, repoLastError = badger.Open(badgerOpts)
	if repoLastError != nil {
		logs.Info("Context::repoSetDB()->badger Open()",
			zap.String("Error", repoLastError.Error()),
		)
		return repoLastError
	}

	// Initialize BuntDB Indexer
	_ = os.MkdirAll(fmt.Sprintf("%s/bunty", strings.TrimRight(dbPath, "/")), os.ModePerm)
	r.bunt, repoLastError = buntdb.Open(fmt.Sprintf("%s/bunty/dialogs.db", strings.TrimRight(dbPath, "/")))
	if repoLastError != nil {
		logs.Info("Context::repoSetDB()->bunt Open()",
			zap.String("Error", repoLastError.Error()),
		)
		return repoLastError
	}
	_ = r.bunt.Update(func(tx *buntdb.Tx) error {
		return tx.CreateIndex(indexDialogs, fmt.Sprintf("%s.*", prefixDialogs), buntdb.IndexBinary)
	})

	// Initialize Search
	// 1. Messages Search
	if !lowMemory {
		searchDbPath := fmt.Sprintf("%s/searchdb/msg", strings.TrimRight(dbPath, "/"))
		r.msgSearch, repoLastError = bleve.Open(searchDbPath)
		if repoLastError == bleve.ErrorIndexPathDoesNotExist {
			repoLastError = nil
			// create a mapping
			indexMapping, err := indexMapForMessages()
			if err != nil {
				logs.Fatal("BuildIndexMapping For Messages", zap.Error(err))
			}
			r.msgSearch, err = bleve.New(searchDbPath, indexMapping)
			if err != nil {
				logs.Fatal("New SearchIndex for Messages", zap.Error(err))
			}
		} else if repoLastError != nil {
			logs.Fatal("Error Opening SearchIndex for Messages", zap.Error(repoLastError))
		}
	}

	// 2. Peer Search
	peerDbSearch := fmt.Sprintf("%s/searchdb/peer", strings.TrimRight(dbPath, "/"))
	r.peerSearch, repoLastError = bleve.Open(peerDbSearch)
	if repoLastError == bleve.ErrorIndexPathDoesNotExist {
		repoLastError = nil
		// create a mapping
		indexMapping, err := indexMapForPeers()
		if err != nil {
			logs.Fatal("BuildIndexMapping For Peers", zap.Error(err))
		}
		r.peerSearch, err = bleve.New(peerDbSearch, indexMapping)
		if err != nil {
			logs.Fatal("New SearchIndex for Peers", zap.Error(err))
		}
	} else if repoLastError != nil {
		logs.Fatal("Error Opening SearchIndex for Peers", zap.Error(repoLastError))
	}

	return r.initDB()
}

func indexMapForMessages() (mapping.IndexMapping, error) {
	// a generic reusable mapping for english text
	textFieldMapping := bleve.NewTextFieldMapping()
	textFieldMapping.Analyzer = en.AnalyzerName
	textFieldMapping.Store = false
	textFieldMapping.IncludeTermVectors = false
	textFieldMapping.DocValues = false
	keywordFieldMapping := bleve.NewTextFieldMapping()
	keywordFieldMapping.Analyzer = keyword.Name

	// Message
	messageMapping := bleve.NewDocumentStaticMapping()
	messageMapping.AddFieldMappingsAt("Body", textFieldMapping)
	messageMapping.AddFieldMappingsAt("PeerID", keywordFieldMapping)


	indexMapping := bleve.NewIndexMapping()
	indexMapping.AddDocumentMapping("msg", messageMapping)

	indexMapping.TypeField = "type"
	indexMapping.DefaultAnalyzer = en.AnalyzerName

	return indexMapping, nil
}
func indexMapForPeers() (mapping.IndexMapping, error) {
	// a generic reusable mapping for english text
	textFieldMapping := bleve.NewTextFieldMapping()
	textFieldMapping.Store = false
	textFieldMapping.IncludeTermVectors = false
	textFieldMapping.DocValues = false
	keywordFieldMapping := bleve.NewTextFieldMapping()
	keywordFieldMapping.Analyzer = keyword.Name

	// User
	userMapping := bleve.NewDocumentStaticMapping()
	userMapping.AddFieldMappingsAt("FirstName", textFieldMapping)
	userMapping.AddFieldMappingsAt("LastName", textFieldMapping)
	userMapping.AddFieldMappingsAt("Username", keywordFieldMapping)
	userMapping.AddFieldMappingsAt("Phone", keywordFieldMapping)

	// GroupSearch
	groupMapping := bleve.NewDocumentStaticMapping()
	groupMapping.AddFieldMappingsAt("Title", textFieldMapping)

	// Contact
	contactMapping := bleve.NewDocumentStaticMapping()
	contactMapping.AddFieldMappingsAt("FirstName", textFieldMapping)
	contactMapping.AddFieldMappingsAt("LastName", textFieldMapping)
	contactMapping.AddFieldMappingsAt("Username", keywordFieldMapping)
	contactMapping.AddFieldMappingsAt("Phone", keywordFieldMapping)

	indexMapping := bleve.NewIndexMapping()
	indexMapping.AddDocumentMapping("user", userMapping)
	indexMapping.AddDocumentMapping("group", groupMapping)
	indexMapping.AddDocumentMapping("contact", contactMapping)

	indexMapping.TypeField = "type"
	indexMapping.DefaultAnalyzer = en.AnalyzerName

	return indexMapping, nil
}

// ReInitiateDatabase runs auto migrate
func ReInitiateDatabase() error {
	err := r.badger.DropAll()
	err = r.initDB()
	return err
}

// Close underlying DB connection
func Close() error {
	logs.Debug("Repo Stopping")

	_ = r.bunt.Close()
	_ = r.badger.Close()

	if r.msgSearch != nil {
		_ = r.msgSearch.Close()
	}
	_ = r.peerSearch.Close()
	r = nil
	ctx = nil
	logs.Debug("Repo Stopped")
	return repoLastError
}

func DropAll() {
	_ = r.badger.DropAll()
	_ = r.bunt.Shrink()
}

func GC() {
	_ = r.bunt.Shrink()
	_ = r.badger.RunValueLogGC(0.5)
}

func DbSize() (int64, int64) {
	return r.badger.Size()
}

func TableInfo() []badger.TableInfo {
	r.badger.Size()
	return r.badger.Tables(true)
}

func WarnOnErr(guideTxt string, err error, fields ...zap.Field) {
	if err != nil {
		fields = append(fields, zap.Error(err))
		logs.Warn(guideTxt, fields...)
	}
}<|MERGE_RESOLUTION|>--- conflicted
+++ resolved
@@ -62,11 +62,7 @@
 		lcConfig := bigcache.DefaultConfig(time.Second * 360)
 		lcConfig.CleanWindow = time.Second * 30
 		lcConfig.MaxEntrySize = 1024
-<<<<<<< HEAD
-		lcConfig.MaxEntriesInWindow = 1000
-=======
 		lcConfig.MaxEntriesInWindow = 10000
->>>>>>> 26daea98
 		if lowMemory {
 			lcConfig.HardMaxCacheSize = 8
 		} else {
@@ -129,23 +125,21 @@
 
 	// Initialize Search
 	// 1. Messages Search
-	if !lowMemory {
-		searchDbPath := fmt.Sprintf("%s/searchdb/msg", strings.TrimRight(dbPath, "/"))
-		r.msgSearch, repoLastError = bleve.Open(searchDbPath)
-		if repoLastError == bleve.ErrorIndexPathDoesNotExist {
-			repoLastError = nil
-			// create a mapping
-			indexMapping, err := indexMapForMessages()
-			if err != nil {
-				logs.Fatal("BuildIndexMapping For Messages", zap.Error(err))
-			}
-			r.msgSearch, err = bleve.New(searchDbPath, indexMapping)
-			if err != nil {
-				logs.Fatal("New SearchIndex for Messages", zap.Error(err))
-			}
-		} else if repoLastError != nil {
-			logs.Fatal("Error Opening SearchIndex for Messages", zap.Error(repoLastError))
-		}
+	searchDbPath := fmt.Sprintf("%s/searchdb/msg", strings.TrimRight(dbPath, "/"))
+	r.msgSearch, repoLastError = bleve.Open(searchDbPath)
+	if repoLastError == bleve.ErrorIndexPathDoesNotExist {
+		repoLastError = nil
+		// create a mapping
+		indexMapping, err := indexMapForMessages()
+		if err != nil {
+			logs.Fatal("BuildIndexMapping For Messages", zap.Error(err))
+		}
+		r.msgSearch, err = bleve.New(searchDbPath, indexMapping)
+		if err != nil {
+			logs.Fatal("New SearchIndex for Messages", zap.Error(err))
+		}
+	} else if repoLastError != nil {
+		logs.Fatal("Error Opening SearchIndex for Messages", zap.Error(repoLastError))
 	}
 
 	// 2. Peer Search
@@ -184,7 +178,6 @@
 	messageMapping.AddFieldMappingsAt("Body", textFieldMapping)
 	messageMapping.AddFieldMappingsAt("PeerID", keywordFieldMapping)
 
-
 	indexMapping := bleve.NewIndexMapping()
 	indexMapping.AddDocumentMapping("msg", messageMapping)
 
@@ -193,6 +186,7 @@
 
 	return indexMapping, nil
 }
+
 func indexMapForPeers() (mapping.IndexMapping, error) {
 	// a generic reusable mapping for english text
 	textFieldMapping := bleve.NewTextFieldMapping()
