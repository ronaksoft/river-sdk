package repo

import (
	"encoding/json"

	msg "git.ronaksoftware.com/ronak/riversdk/msg/ext"
	"git.ronaksoftware.com/ronak/riversdk/pkg/domain"
	"git.ronaksoftware.com/ronak/riversdk/pkg/logs"
	"git.ronaksoftware.com/ronak/riversdk/pkg/repo/dto"
	"go.uber.org/zap"
)

type repoFiles struct {
	*repository
}

func (r *repoFiles) SaveFileStatus(fs *dto.FilesStatus) (err error) {
	r.mx.Lock()
	defer r.mx.Unlock()

	dto := new(dto.FilesStatus)
	r.db.Find(dto, fs.MessageID)
	if dto.FileID == 0 {
		return r.db.Create(fs).Error
	}
	return r.db.Save(fs).Error
}

func (r *repoFiles) GetAllFileStatus() []dto.FilesStatus {
	r.mx.Lock()
	defer r.mx.Unlock()

	dtos := make([]dto.FilesStatus, 0)
	r.db.Find(&dtos)
	return dtos
}

func (r *repoFiles) GetFileStatus(msgID int64) (*dto.FilesStatus, error) {
	r.mx.Lock()
	defer r.mx.Unlock()

	mdl := new(dto.FilesStatus)
	err := r.db.Find(mdl, msgID).Error
	return mdl, err
}

func (r *repoFiles) DeleteFileStatus(ID int64) error {
	r.mx.Lock()
	defer r.mx.Unlock()

	// remove pending status
	err := r.db.Where("MessageID = ?", ID).Delete(dto.FilesStatus{}).Error

	return err
}

func (r *repoFiles) DeleteManyFileStatus(msgIDs []int64) error {
	r.mx.Lock()
	defer r.mx.Unlock()

	// remove pending status
	err := r.db.Where("MessageID IN (?)", msgIDs).Delete(dto.FilesStatus{}).Error

	return err
}

func (r *repoFiles) MoveUploadedFileToFiles(req *msg.ClientSendMessageMedia, fileSize int32, sent *msg.MessagesSent) (err error) {
	r.mx.Lock()
	defer r.mx.Unlock()

	f := new(dto.Files)
	r.db.Find(f, sent.MessageID)
	if f.MessageID > 0 {
		f.Map(sent.MessageID, sent.CreatedOn, fileSize, req)
		return r.db.Table(f.TableName()).Where("MessageID=?", sent.MessageID).Update(f).Error
	}
	f.Map(sent.MessageID, sent.CreatedOn, fileSize, req)
	return r.db.Create(f).Error
}

func (r *repoFiles) SaveFileDocument(m *msg.UserMessage, doc *msg.MediaDocument) error {
	r.mx.Lock()
	defer r.mx.Unlock()

	// 1. get file by documentID if we had file already update file info for current msg too (use case : forwarded messages)
	existedDocument := dto.Files{}
	// r.db.LogMode(true)
	// defer r.db.LogMode(false)

	// try to find any duplicated document
	r.db.Table(existedDocument.TableName()).Where("DocumentID=?", doc.Doc.ID).First(&existedDocument)

	// 2. get file by messageID create or update document info
	mdl := dto.Files{}
	r.db.First(&mdl, m.ID)
	fileExist := mdl.MessageID > 0

	// fill extra fields from existed document
	if existedDocument.MessageID > 0 {
		mdl.MapFromFile(existedDocument)
		mdl.MessageID = m.ID
	}
	// doc already exist
	if fileExist {
		mdl.MapFromDocument(doc)
		return r.db.Table(mdl.TableName()).Where("MessageID=?", m.ID).Update(&mdl).Error
	}

	mdl.MapFromUserMessageDocument(m, doc)
	return r.db.Create(&mdl).Error

}

func (r *repoFiles) GetExistingFileDocument(filePath string) *dto.Files {
	r.mx.Lock()
	defer r.mx.Unlock()

	existedDocument := new(dto.Files)

	err := r.db.Table(existedDocument.TableName()).Where("FilePath=?", filePath).First(existedDocument).Error
	if err != nil {
		return nil
	}
	return existedDocument
}

func (r *repoFiles) GetFilePath(msgID, docID int64) string {
	r.mx.Lock()
	defer r.mx.Unlock()

	f := dto.Files{}

	r.db.Find(&f, msgID)
	if f.MessageID > 0 && f.FilePath != "" {
		return f.FilePath
	}
	r.db.Table(f.TableName()).Where("DocumentID=?", docID).First(&f)
	if f.MessageID > 0 && f.FilePath != "" {
		return f.FilePath
	}
	return ""
}

func (r *repoFiles) SaveDownloadingFile(fs *dto.FilesStatus) error {
	r.mx.Lock()
	defer r.mx.Unlock()

	mdl := dto.Files{}
	r.db.Find(&mdl, fs.MessageID)
	if mdl.MessageID == 0 {
		(&mdl).MapFromFileStatus(fs)
		r.db.Create(&mdl)
	}
	return r.db.Table(mdl.TableName()).Where("MessageID=? OR DocumentID=?", fs.MessageID, fs.FileID).Updates(map[string]interface{}{
		"FilePath": fs.FilePath,
	}).Error
}

func (r *repoFiles) UpdateFileStatus(msgID int64, state domain.RequestStatus) error {
	r.mx.Lock()
	defer r.mx.Unlock()

	mdl := dto.FilesStatus{}
	return r.db.Table(mdl.TableName()).Where("MessageID=? ", msgID).Updates(map[string]interface{}{
		"RequestStatus": int32(state),
	}).Error
}

func (r *repoFiles) UpdateThumbnailPath(msgID int64, filePath string) error {
	r.mx.Lock()
	defer r.mx.Unlock()

	e := new(dto.Files)
	return r.db.Table(e.TableName()).Where("MessageID = ? ", msgID).Updates(map[string]interface{}{
		"ThumbFilePath": filePath,
	}).Error

}

func (r *repoFiles) GetFile(msgID int64) (*dto.Files, error) {
	r.mx.Lock()
	defer r.mx.Unlock()

	mdl := new(dto.Files)
	err := r.db.Find(mdl, msgID).Error
	return mdl, err
}

func (r *repoFiles) GetSharedMedia(peerID int64, peerType int32, mediaType int32) ([]*msg.UserMessage, error) {

	r.mx.Lock()
	defer r.mx.Unlock()

	mType := domain.SharedMediaType(mediaType)

	dtos := make([]dto.Files, 0)
	err := r.db.Where("PeerID=? AND PeerType=?", peerID, peerType).Find(&dtos).Error
	if err != nil {
		return nil, err
	}

	// extract msgIDs by applying attribute filter
	msgIDs := domain.MInt64B{}
	for _, d := range dtos {
		attribs := make([]*msg.DocumentAttribute, 0)
		err := json.Unmarshal(d.Attributes, &attribs)
		if err != nil {
			continue
		}
	attributes:
		for _, a := range attribs {
			// AttributeTypeNone
			// AttributeTypeAudio
			// AttributeTypeVideo
			// AttributeTypePhoto
			// AttributeTypeFile
			// AttributeAnimated
			switch mType {
			case domain.SharedMediaTypeAll:
				msgIDs[d.MessageID] = true
				break attributes
			case domain.SharedMediaTypeFile:
				if a.Type == msg.AttributeTypeNone || a.Type == msg.AttributeTypeFile {
					msgIDs[d.MessageID] = true
				}
			case domain.SharedMediaTypeMedia:
				if a.Type == msg.AttributeTypePhoto || a.Type == msg.AttributeAnimated || a.Type == msg.AttributeTypeVideo {
					msgIDs[d.MessageID] = true
				}
			case domain.SharedMediaTypeVoice:
				if a.Type == msg.AttributeTypeAudio {
					x := new(msg.DocumentAttributeAudio)
					err := x.Unmarshal(a.Data)
					if err == nil {
						if x.Voice {
							msgIDs[d.MessageID] = true
						}
					}
				}
			case domain.SharedMediaTypeAudio:
				if a.Type == msg.AttributeTypeAudio {
					x := new(msg.DocumentAttributeAudio)
					err := x.Unmarshal(a.Data)
					if err == nil {
						if !x.Voice {
							msgIDs[d.MessageID] = true
						}
					}
				}
			case domain.SharedMediaTypeLink:
				// not implemented
			default:
				// not implemented
			}
		}
	}

	messageIDs := msgIDs.ToArray()
	messages := make([]*msg.UserMessage, 0, len(messageIDs))
	dtoMsgs := make([]dto.Messages, 0, len(messageIDs))
	err = r.db.Where("ID in (?)", messageIDs).Find(&dtoMsgs).Error
	if err != nil {
		return nil, err
	}

	for _, v := range dtoMsgs {

		tmp := new(msg.UserMessage)
		v.MapTo(tmp)
		messages = append(messages, tmp)
	}

	return messages, nil

}

func (r *repoFiles) UpdateFilePathByDocumentID(messageID int64, filePath string) {

	r.mx.Lock()
	defer r.mx.Unlock()

	m := dto.Messages{}
	r.db.Find(&m, messageID)
	if m.ID > 0 {
		switch msg.MediaType(m.MediaType) {
		case msg.MediaTypeEmpty:
			// NOP
		case msg.MediaTypePhoto:
			logs.Info("UpdateFilePathByDocumentID() Message.SharedMediaType is msg.MediaTypePhoto")
			// TODO:: implement it
		case msg.MediaTypeDocument:
			mediaDoc := new(msg.MediaDocument)
			err := mediaDoc.Unmarshal(m.Media)
			if err == nil {
				f := dto.Files{}
				r.db.Table(f.TableName()).Where("DocumentID=?", mediaDoc.Doc.ID).Updates(map[string]interface{}{
					"FilePath": filePath,
				})
			} else {
				logs.Error("UpdateFilePathByDocumentID()-> connat unmarshal MediaTypeDocument", zap.Error(err))
			}
		case msg.MediaTypeContact:
			logs.Info("UpdateFilePathByDocumentID() Message.SharedMediaType is msg.MediaTypeContact")
			// TODO:: implement it
		default:
			logs.Info("UpdateFilePathByDocumentID() Message.SharedMediaType is invalid")
		}
	}
}

func (r *repoFiles) GetFileByDocumentID(documentID int64) (*dto.Files, error) {
	r.mx.Lock()
	defer r.mx.Unlock()

	mdl := new(dto.Files)
	err := r.db.Where("DocumentID = ?", documentID).First(mdl).Error
	return mdl, err
}

func (r *repoFiles) GetDBStatus() (map[int64]map[msg.DocumentAttributeType]dto.MediaInfo, error) {
	r.mx.Lock()
	defer r.mx.Unlock()
	var peerID int64
	var peerIDs []int64

	peerMediaSizeMap := make(map[int64]map[msg.DocumentAttributeType]dto.MediaInfo)

	f := dto.Files{}

	rows, err := r.db.Table(f.TableName()).Select("PeerID").Group("PeerID").Rows()
	defer rows.Close()
	if err != nil {
		logs.Error(err.Error())
		return nil, err
	}

	for rows.Next() {
		err := rows.Scan(&peerID)
		if err != nil {
			logs.Error("GetDBStatus", zap.String("rows::scan", err.Error()))
		} else {
			peerIDs = append(peerIDs, peerID)
		}
	}
	logs.Debug("peerIDs", zap.Any("", peerIDs))

	// range over peerIDs to collect each mediaType total size
	for _, peerId := range peerIDs {
		mMediaSize := make(map[msg.DocumentAttributeType]dto.MediaInfo)
		var f []dto.Files
		err := r.db.Where("PeerID = ? AND (FilePath <> ? OR ThumbFilePath <> ?)", peerId, "", "").Find(&f).Error
		if err != nil {
			logs.Error(err.Error())
			return nil, err
		}
		if len(f) > 0 {
			for _, file := range f {
<<<<<<< HEAD
				attribs := make([]*msg.DocumentAttribute, 0)
				err = json.Unmarshal(file.Attributes, &attribs)
				if err != nil {
					logs.Error(err.Error())
					return nil, err
				}
				for _, a := range attribs {
					switch a.Type {
					case msg.AttributeTypeFile:
						if len(attribs) > 1 {
							continue
						}
						if minfo, ok := mMediaSize[msg.AttributeTypeFile]; ok {
							minfo.MessageIDs = append(minfo.MessageIDs, file.MessageID)
							minfo.Size += file.FileSize
							mMediaSize[msg.AttributeTypeFile] = minfo
						} else {
							mediaInfo := dto.MediaInfo{
								MessageIDs: []int64{file.MessageID},
								Size:       file.FileSize,
							}
							mMediaSize[msg.AttributeTypeFile] = mediaInfo
						}
					case msg.AttributeTypeAudio:
						if minfo, ok := mMediaSize[msg.AttributeTypeAudio]; ok {
							minfo.MessageIDs = append(minfo.MessageIDs, file.MessageID)
							minfo.Size += file.FileSize
							mMediaSize[msg.AttributeTypeAudio] = minfo
						} else {
							mediaInfo := dto.MediaInfo{
								MessageIDs: []int64{file.MessageID},
								Size:       file.FileSize,
							}
							mMediaSize[msg.AttributeTypeAudio] = mediaInfo
						}
					case msg.AttributeTypeVideo:
						if minfo, ok := mMediaSize[msg.AttributeTypeVideo]; ok {
							minfo.MessageIDs = append(minfo.MessageIDs, file.MessageID)
							minfo.Size += file.FileSize
							mMediaSize[msg.AttributeTypeVideo] = minfo
						} else {
							mediaInfo := dto.MediaInfo{
								MessageIDs: []int64{file.MessageID},
								Size:       file.FileSize,
							}
							mMediaSize[msg.AttributeTypeVideo] = mediaInfo
						}
					case msg.AttributeTypePhoto:
						if minfo, ok := mMediaSize[msg.AttributeTypePhoto]; ok {
							minfo.MessageIDs = append(minfo.MessageIDs, file.MessageID)
							minfo.Size += file.FileSize
							mMediaSize[msg.AttributeTypePhoto] = minfo
						} else {
							mediaInfo := dto.MediaInfo{
								MessageIDs: []int64{file.MessageID},
								Size:       file.FileSize,
							}
							mMediaSize[msg.AttributeTypePhoto] = mediaInfo
						}
					case msg.AttributeAnimated:
						if minfo, ok := mMediaSize[msg.AttributeAnimated]; ok {
							minfo.MessageIDs = append(minfo.MessageIDs, file.MessageID)
							minfo.Size += file.FileSize
							mMediaSize[msg.AttributeAnimated] = minfo
						} else {
							mediaInfo := dto.MediaInfo{
								MessageIDs: []int64{file.MessageID},
								Size:       file.FileSize,
							}
							mMediaSize[msg.AttributeAnimated] = mediaInfo
						}
					case msg.AttributeTypeNone:
						if minfo, ok := mMediaSize[msg.AttributeTypeNone]; ok {
							minfo.MessageIDs = append(minfo.MessageIDs, file.MessageID)
							minfo.Size += file.FileSize
							mMediaSize[msg.AttributeTypeNone] = minfo
						} else {
							mediaInfo := dto.MediaInfo{
								MessageIDs: []int64{file.MessageID},
								Size:       file.FileSize,
							}
							mMediaSize[msg.AttributeTypeNone] = mediaInfo
						}
					default:
						// not implemented
=======
				if minfo, ok := mMediaSize[file.MediaType]; ok {
					minfo.MessageIDs = append(minfo.MessageIDs, file.MessageID)
					minfo.Size += file.FileSize
					mMediaSize[file.MediaType] = minfo
				} else {
					mediaInfo := dto.MediaInfo{
						MessageIDs: []int64{file.MessageID},
						Size:       file.FileSize,
>>>>>>> 55ace85d
					}
				}
			}
		}
		peerMediaSizeMap[peerId] = mMediaSize
	}
	return peerMediaSizeMap, nil
}

// ClearMedia returns media file paths to remove from device and updates database
func (r *repoFiles) ClearMedia(messageIDs []int64) ([]string, error) {
	r.mx.Lock()
	defer r.mx.Unlock()
	dtoFiles := make([]dto.Files, 0, len(messageIDs))
	var filePaths []string

	f := dto.Files{}
	err := r.db.Table(f.TableName()).Where("MessageID in (?)", messageIDs).Find(&dtoFiles).Error
	if err != nil {
		logs.Error(err.Error())
		return filePaths, err
	}
	for _, file := range dtoFiles {
		if file.FilePath != "" {
			filePaths = append(filePaths, file.FilePath)
		}
		if file.ThumbFilePath != "" {
			filePaths = append(filePaths, file.ThumbFilePath)
		}
	}
	err = r.db.Table(f.TableName()).Where("MessageID in (?)", messageIDs).Updates(map[string]interface{}{"FilePath": "", "ThumbFilePath": ""}).Error
	if err != nil {
		logs.Error(err.Error())
		return filePaths, err
	}
	return filePaths, nil
}<|MERGE_RESOLUTION|>--- conflicted
+++ resolved
@@ -355,7 +355,6 @@
 		}
 		if len(f) > 0 {
 			for _, file := range f {
-<<<<<<< HEAD
 				attribs := make([]*msg.DocumentAttribute, 0)
 				err = json.Unmarshal(file.Attributes, &attribs)
 				if err != nil {
@@ -441,16 +440,6 @@
 						}
 					default:
 						// not implemented
-=======
-				if minfo, ok := mMediaSize[file.MediaType]; ok {
-					minfo.MessageIDs = append(minfo.MessageIDs, file.MessageID)
-					minfo.Size += file.FileSize
-					mMediaSize[file.MediaType] = minfo
-				} else {
-					mediaInfo := dto.MediaInfo{
-						MessageIDs: []int64{file.MessageID},
-						Size:       file.FileSize,
->>>>>>> 55ace85d
 					}
 				}
 			}
