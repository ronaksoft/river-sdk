package synchronizer

import (
	"fmt"
	"git.ronaksoftware.com/ronak/riversdk/pkg/filemanager"
	"sync"
	"sync/atomic"
	"time"

	"git.ronaksoftware.com/ronak/riversdk/pkg/uiexec"

	"git.ronaksoftware.com/ronak/riversdk/pkg/ctrl_network"
	"git.ronaksoftware.com/ronak/riversdk/pkg/domain"
	"git.ronaksoftware.com/ronak/riversdk/pkg/repo"
	"git.ronaksoftware.com/ronak/riversdk/pkg/repo/dto"

	"git.ronaksoftware.com/ronak/riversdk/msg"
	"git.ronaksoftware.com/ronak/riversdk/pkg/ctrl_queue"
	"git.ronaksoftware.com/ronak/riversdk/pkg/logs"
	"go.uber.org/zap"
)

// Config sync controller required configs
type Config struct {
	ConnInfo    domain.RiverConfigurator
	NetworkCtrl *network.Controller
	QueueCtrl   *queue.Controller
}

// Controller cache received data from server to client DB
type Controller struct {
	connInfo             domain.RiverConfigurator
	networkCtrl          *network.Controller
	queueCtrl            *queue.Controller
	onSyncStatusChange   domain.SyncStatusUpdateCallback
	onUpdateMainDelegate domain.OnUpdateMainDelegateHandler
	syncStatus           domain.SyncStatus
	lastUpdateReceived   time.Time
	updateID             int64
	updateAppliers       map[int64]domain.UpdateApplier
	messageAppliers      map[int64]domain.MessageApplier
	stopChannel          chan bool
	UserID               int64

	// delivered Message
	deliveredMessagesMutex sync.Mutex
	deliveredMessages      map[int64]bool

	// internal locks
	updateDifferenceLock int32
	syncLock             int32
}

// NewSyncController create new instance
func NewSyncController(config Config) *Controller {
	ctrl := new(Controller)
	ctrl.stopChannel = make(chan bool)
	ctrl.connInfo = config.ConnInfo
	ctrl.queueCtrl = config.QueueCtrl
	ctrl.networkCtrl = config.NetworkCtrl

	// set default value to synced status
	ctrl.updateSyncStatus(domain.Synced)

	ctrl.updateAppliers = map[int64]domain.UpdateApplier{
		msg.C_UpdateNewMessage:            ctrl.updateNewMessage,
		msg.C_UpdateReadHistoryOutbox:     ctrl.updateReadHistoryOutbox,
		msg.C_UpdateReadHistoryInbox:      ctrl.updateReadHistoryInbox,
		msg.C_UpdateMessageEdited:         ctrl.updateMessageEdited,
		msg.C_UpdateMessageID:             ctrl.updateMessageID,
		msg.C_UpdateNotifySettings:        ctrl.updateNotifySettings,
		msg.C_UpdateUsername:              ctrl.updateUsername,
		msg.C_UpdateMessagesDeleted:       ctrl.updateMessagesDeleted,
		msg.C_UpdateGroupParticipantAdmin: ctrl.updateGroupParticipantAdmin,
		msg.C_UpdateReadMessagesContents:  ctrl.updateReadMessagesContents,
		msg.C_UpdateUserPhoto:             ctrl.updateUserPhoto,
		msg.C_UpdateGroupPhoto:            ctrl.updateGroupPhoto,
		msg.C_UpdateTooLong:               ctrl.updateTooLong,
	}

	ctrl.messageAppliers = map[int64]domain.MessageApplier{
		msg.C_AuthAuthorization: ctrl.authAuthorization,
		msg.C_ContactsImported:  ctrl.contactsImported,
		msg.C_ContactsMany:      ctrl.contactsMany,
		msg.C_MessagesDialogs:   ctrl.messagesDialogs,
		msg.C_MessagesSent:      ctrl.messageSent,
		msg.C_AuthSentCode:      ctrl.authSentCode,
		msg.C_UsersMany:         ctrl.usersMany,
		msg.C_MessagesMany:      ctrl.messagesMany,
		msg.C_GroupFull:         ctrl.groupFull,
	}

	ctrl.deliveredMessages = make(map[int64]bool, 0)

	return ctrl
}

// updateSyncStatus
func (ctrl *Controller) updateSyncStatus(newStatus domain.SyncStatus) {
	if ctrl.syncStatus == newStatus {
		return
	}
	logs.Info("Sync Controller Status Updated",
		zap.String("Status", newStatus.ToString()),
	)
	ctrl.syncStatus = newStatus

	if ctrl.onSyncStatusChange != nil {
		ctrl.onSyncStatusChange(newStatus)
	}
}

// watchDog
// Checks if we have not received any updates since last watch tries to re-sync with server.
func (ctrl *Controller) watchDog() {
	syncTime := 60 * time.Second
	for {
		select {
		case <-time.After(syncTime):
			// Wait for network
			ctrl.networkCtrl.WaitForNetwork()

			// Check if we were not syncing in the last 60 seconds
			if time.Now().Sub(ctrl.lastUpdateReceived) < syncTime {
				break
			}
			ctrl.sync()
		case <-ctrl.stopChannel:
			logs.Info("watchDog() Stopped")
			return
		}
	}
}

func (ctrl *Controller) sync() {
	// Check if sync function is already running, then return otherwise lock it and continue
	if !atomic.CompareAndSwapInt32(&ctrl.syncLock, 0, 1) {
		return
	}
	defer atomic.StoreInt32(&ctrl.syncLock, 0)

	logs.Debug("sync()",
		zap.Int64("UpdateID", ctrl.updateID),
	)
	// There is no need to sync when no user has been authorized
	if ctrl.UserID == 0 {
		return
	}

	// Wait until network is available
	ctrl.networkCtrl.WaitForNetwork()

<<<<<<< HEAD
	// Update the sync controller status
	ctrl.updateSyncStatus(domain.Syncing)

=======
>>>>>>> dad8dd68
	// get updateID from server
	serverUpdateID, err := ctrl.getUpdateState()
	if err != nil {
		logs.Error("sync()-> getUpdateState()", zap.Error(err))
<<<<<<< HEAD
		return
	}

	logs.Debug("sync()-> getUpdateState()",
		zap.Int64("ServerUpdateID", serverUpdateID),
		zap.Int64("ClientUpdateID", ctrl.updateID),
	)
=======
		return
	}
	if ctrl.updateID == serverUpdateID {
		return
	}

	// Update the sync controller status
	ctrl.updateSyncStatus(domain.Syncing)
	defer ctrl.updateSyncStatus(domain.Synced)
>>>>>>> dad8dd68

	if ctrl.updateID == 0 || (serverUpdateID-ctrl.updateID) > domain.SnapshotSyncThreshold {
		logs.Info("sync()-> Snapshot sync")
		// remove all messages
		err := repo.Ctx().DropAndCreateTable(&dto.Messages{})
		if err != nil {
			logs.Error("sync()-> DropAndCreateTable()", zap.Error(err))
			return
		}
		// Get Contacts from the server
		getContacts(ctrl)
		ctrl.updateID = serverUpdateID
		getAllDialogs(ctrl, 0, 100)
		err = repo.Ctx().System.SaveInt(domain.ColumnUpdateID, int32(ctrl.updateID))
		if err != nil {
			logs.Error("sync()-> SaveInt()", zap.Error(err))
			return
		}
<<<<<<< HEAD
	} else {
		logs.Info("sync()-> Normal sync")
		// if it is passed over 60 seconds from the last update received it fetches the update
		// difference from the server
		if serverUpdateID > ctrl.updateID+1 {
			ctrl.updateSyncStatus(domain.OutOfSync)
			getUpdateDifference(ctrl, serverUpdateID+1) // +1 cuz in here we dont have serverUpdateID itself too
		}
	}

	ctrl.updateSyncStatus(domain.Synced)
=======
	} else if serverUpdateID > ctrl.updateID+1 {
		// if it is passed over 60 seconds from the last update received it fetches the update
		// difference from the server
		logs.Info("sync()-> Normal sync")
		getUpdateDifference(ctrl, serverUpdateID+1) // +1 cuz in here we dont have serverUpdateID itself too
	}
>>>>>>> dad8dd68
}
func getContacts(ctrl *Controller) {
	req := new(msg.ContactsGet)
	reqBytes, _ := req.Marshal()
	ctrl.queueCtrl.ExecuteCommand(
		uint64(domain.SequentialUniqueID()),
		msg.C_ContactsGet,
		reqBytes,
		nil,
		func(m *msg.MessageEnvelope) {
			// Controller applier will take care of this
		},
		false,
	)
}
func getAllDialogs(ctrl *Controller, offset int32, limit int32) {
	logs.Info("getAllDialogs()")
	req := new(msg.MessagesGetDialogs)
	req.Limit = limit
	req.Offset = offset
	reqBytes, _ := req.Marshal()
	ctrl.queueCtrl.ExecuteCommand(
		uint64(domain.SequentialUniqueID()),
		msg.C_MessagesGetDialogs,
		reqBytes,
		func() {
			logs.Warn("getAllDialogs() -> onTimeoutback() retry to getAllDialogs()")
			getAllDialogs(ctrl, offset, limit)
		},
		func(m *msg.MessageEnvelope) {
			switch m.Constructor {
			case msg.C_MessagesDialogs:
				x := new(msg.MessagesDialogs)
				err := x.Unmarshal(m.Message)
				if err != nil {
					logs.Error("getAllDialogs() -> onSuccessCallback() -> Unmarshal() ", zap.Error(err))
					return
				}
				logs.Debug("getAllDialogs() -> onSuccessCallback() -> MessagesDialogs",
					zap.Int("DialogsLength", len(x.Dialogs)),
					zap.Int32("Offset", offset),
					zap.Int32("Total", x.Count),
				)
				mMessages := make(map[int64]*msg.UserMessage)
				for _, message := range x.Messages {
					err := repo.Ctx().Messages.SaveMessage(message)
					if err != nil {
						logs.Error("getAllDialogs() -> onSuccessCallback() -> SaveMessage() ", zap.Error(err))
					}

					mMessages[message.ID] = message
				}

				for _, dialog := range x.Dialogs {
					topMessage, _ := mMessages[dialog.TopMessageID]
					if topMessage == nil {
						logs.Error("getAllDialogs() -> onSuccessCallback() -> dialog TopMessage is null ",
							zap.Int64("MessageID", dialog.TopMessageID),
						)
						continue
					}
					// create MessageHole
					err = CreateMessageHole(dialog.PeerID, 0, dialog.TopMessageID-1)
					if err != nil {
						logs.Error("getAllDialogs() -> createMessageHole() ", zap.Error(err))
					}
					// make sure to created the messagehole b4 creating dialog
					err := repo.Ctx().Dialogs.SaveDialog(dialog, topMessage.CreatedOn)
					if err != nil {
						logs.Error("getAllDialogs() -> onSuccessCallback() -> SaveDialog() ",
							zap.String("Error", err.Error()),
							zap.String("Dialog", fmt.Sprintf("%v", dialog)),
						)
					}
				}

				for _, user := range x.Users {
					err := repo.Ctx().Users.SaveUser(user)
					if err != nil {
						logs.Error("getAllDialogs() -> onSuccessCallback() -> SaveUser() ",
							zap.String("Error", err.Error()),
							zap.String("User", fmt.Sprintf("%v", user)),
						)
					}
				}
				for _, group := range x.Groups {
					err := repo.Ctx().Groups.Save(group)
					if err != nil {
						logs.Error("getAllDialogs() -> onSuccessCallback() -> Groups.Save() ",
							zap.String("Error", err.Error()),
							zap.String("Group", fmt.Sprintf("%v", group)),
						)
					}
				}
				if x.Count > offset+limit {
					logs.Info("getAllDialogs() -> onSuccessCallback() retry to getAllDialogs()",
						zap.Int32("x.Count", x.Count),
						zap.Int32("offset+limit", offset+limit),
					)
					getAllDialogs(ctrl, offset+limit, limit)
				}
			case msg.C_Error:
				logs.Error("onSuccessCallback()-> C_Error",
					zap.String("Error", domain.ParseServerError(m.Message).Error()),
				)
			}
		},
		false,
	)

}
func getUpdateDifference(ctrl *Controller, serverUpdateID int64) {
	// Check if getUpdateDifference function is already running, then return otherwise lock it and continue
	if !atomic.CompareAndSwapInt32(&ctrl.updateDifferenceLock, 0, 1) {
		return
	}
	defer atomic.StoreInt32(&ctrl.updateDifferenceLock, 0)

	logs.Debug("getUpdateDifference()",
		zap.Int64("ServerUpdateID", serverUpdateID),
		zap.Int64("ClientUpdateID", ctrl.updateID),
	)

	for serverUpdateID > ctrl.updateID {
		fromUpdateID := ctrl.updateID + 1 // cuz we already have updateID itself
		limit := serverUpdateID - fromUpdateID
		if limit > 100 {
			limit = 100
		}
		if limit <= 0 {
			break
		}

		req := new(msg.UpdateGetDifference)
		req.Limit = int32(limit)
		req.From = fromUpdateID
		reqBytes, _ := req.Marshal()
		_ = ctrl.queueCtrl.ExecuteRealtimeCommand(
			uint64(domain.SequentialUniqueID()),
			msg.C_UpdateGetDifference,
			reqBytes,
			func() {
				logs.Debug("getUpdateDifference() -> ExecuteRealtimeCommand() Timeout")
			},
			func(m *msg.MessageEnvelope) {
				onGetDifferenceSucceed(ctrl, m)
				logs.Debug("getUpdateDifference() -> ExecuteRealtimeCommand() Success")
			},
			true,
			false,
		)
	}
}
func onGetDifferenceSucceed(ctrl *Controller, m *msg.MessageEnvelope) {
	switch m.Constructor {
	case msg.C_UpdateDifference:
		x := new(msg.UpdateDifference)
		err := x.Unmarshal(m.Message)
		if err != nil {
			logs.Error("onGetDifferenceSucceed()-> Unmarshal()", zap.Error(err))
			return
		}
		updContainer := new(msg.UpdateContainer)
		updContainer.Updates = make([]*msg.UpdateEnvelope, 0)
		updContainer.Users = x.Users
		updContainer.Groups = x.Groups
		updContainer.MaxUpdateID = x.MaxUpdateID
		updContainer.MinUpdateID = x.MinUpdateID

		logs.Info("onGetDifferenceSucceed()",
			zap.Int64("UpdateID", ctrl.updateID),
			zap.Int64("MaxUpdateID", x.MaxUpdateID),
			zap.Int64("MinUpdateID", x.MinUpdateID),
		)

		// No need to wait here till DB gets synced cuz UI will have required data
		go func() {
			// Save Groups
			_ = repo.Ctx().Groups.SaveMany(x.Groups)
			// Save Users
			_ = repo.Ctx().Users.SaveMany(x.Users)
		}()

		for _, update := range x.Updates {
			logs.Debug("onGetDifferenceSucceed() loop",
				zap.String("Constructor", msg.ConstructorNames[update.Constructor]),
			)
			if applier, ok := ctrl.updateAppliers[update.Constructor]; ok {
				externalHandlerUpdates := applier(update)
				updContainer.Updates = append(updContainer.Updates, externalHandlerUpdates...)
			}
		}
		updContainer.Length = int32(len(updContainer.Updates))

		// update last updateID
		if ctrl.updateID < x.MaxUpdateID {
			ctrl.updateID = x.MaxUpdateID

			// Save UpdateID to DB
			err := repo.Ctx().System.SaveInt(domain.ColumnUpdateID, int32(ctrl.updateID))
			if err != nil {
				logs.Error("onGetDifferenceSucceed()-> SaveInt()", zap.Error(err))
			}
		}

		// wrapped to UpdateContainer
		buff, _ := updContainer.Marshal()
		uiexec.Ctx().Exec(func() {
			if ctrl.onUpdateMainDelegate != nil {
				ctrl.onUpdateMainDelegate(msg.C_UpdateContainer, buff)
			}
		})

	case msg.C_Error:
		logs.Debug("onGetDifferenceSucceed()-> C_Error",
			zap.String("Error", domain.ParseServerError(m.Message).Error()),
		)
		// TODO:: Handle error
	}
}

// SetUserID set Controller userID
func (ctrl *Controller) SetUserID(userID int64) {
	ctrl.UserID = userID
	logs.Debug("SetUserID()",
		zap.Int64("UserID", userID),
	)
}

// getUpdateState responsibility is to only get server updateID
func (ctrl *Controller) getUpdateState() (updateID int64, err error) {
	updateID = 0
	if !ctrl.networkCtrl.Connected() {
		return -1, domain.ErrNoConnection
	}

	req := new(msg.UpdateGetState)
	reqBytes, _ := req.Marshal()

	// this waitGroup is required cuz our callbacks will be called in UIExecutor go routine
	waitGroup := new(sync.WaitGroup)
	waitGroup.Add(1)
	_ = ctrl.queueCtrl.ExecuteRealtimeCommand(
		uint64(domain.SequentialUniqueID()),
		msg.C_UpdateGetState,
		reqBytes,
		func() {
			defer waitGroup.Done()
			err = domain.ErrRequestTimeout
		},
		func(m *msg.MessageEnvelope) {
			defer waitGroup.Done()
			switch m.Constructor {
			case msg.C_UpdateState:
				x := new(msg.UpdateState)
				_ = x.Unmarshal(m.Message)
				updateID = x.UpdateID
			case msg.C_Error:
				err = domain.ParseServerError(m.Message)
			}
		},
		true,
		false,
	)
	waitGroup.Wait()
	return
}

func (ctrl *Controller) isDeliveredMessage(id int64) bool {
	ctrl.deliveredMessagesMutex.Lock()
	var ok bool
	if _, ok = ctrl.deliveredMessages[id]; ok {
		// cuz server sends duplicated updates again do not remove deliveredMessages
		// delete(ctrl.deliveredMessages, id)
	}
	ctrl.deliveredMessagesMutex.Unlock()

	return ok
}

// Start controller
func (ctrl *Controller) Start() {
	logs.Info("Start")

	// Load the latest UpdateID stored in DB
	if v, err := repo.Ctx().System.LoadInt(domain.ColumnUpdateID); err != nil {
		err := repo.Ctx().System.SaveInt(domain.ColumnUpdateID, 0)
		if err != nil {
			logs.Error("Start()-> SaveInt()", zap.Error(err))
		}
		ctrl.updateID = 0
	} else {
		ctrl.updateID = int64(v)
	}

	// Sync with Server
	go ctrl.sync()

	go ctrl.watchDog()
}

// Stop controller
func (ctrl *Controller) Stop() {
	ctrl.stopChannel <- true // for watchDog()
}

// SetSyncStatusChangedCallback status change delegate/callback
func (ctrl *Controller) SetSyncStatusChangedCallback(h domain.SyncStatusUpdateCallback) {
	ctrl.onSyncStatusChange = h
}

// SetOnUpdateCallback set delegate to pass updates that received by getDifference to UI
func (ctrl *Controller) SetOnUpdateCallback(h domain.OnUpdateMainDelegateHandler) {
	ctrl.onUpdateMainDelegate = h
}

// MessageHandler call appliers-> repository and sync data
func (ctrl *Controller) MessageHandler(messages []*msg.MessageEnvelope) {
	for _, m := range messages {
		logs.Debug("MessageHandler() Received",
			zap.String("Constructor", msg.ConstructorNames[m.Constructor]),
		)

		if m.Constructor == msg.C_Error {
			err := new(msg.Error)
			err.Unmarshal(m.Message)
			logs.Error("MessageHandler() Received Error ", zap.String("Code", err.Code), zap.String("Item", err.Items))
		}

		if applier, ok := ctrl.messageAppliers[m.Constructor]; ok {
			applier(m)
			logs.Debug("MessageHandler() Message Applied",
				zap.String("Constructor", msg.ConstructorNames[m.Constructor]),
			)
		}
	}

}

// UpdateHandler receives update to cache them in client DB
<<<<<<< HEAD
func (ctrl *Controller) UpdateHandler(u *msg.UpdateContainer) {
=======
func (ctrl *Controller) UpdateHandler(updateContainer *msg.UpdateContainer) {
>>>>>>> dad8dd68
	logs.Debug("UpdateHandler() Called",
		zap.Int64("ctrl.UpdateID", ctrl.updateID),
		zap.Int64("MaxID", updateContainer.MaxUpdateID),
		zap.Int64("MinID", updateContainer.MinUpdateID),
		zap.Int("Count : ", len(updateContainer.Updates)),
	)
	ctrl.lastUpdateReceived = time.Now()
<<<<<<< HEAD
	if u.MinUpdateID != 0 && ctrl.updateID >= u.MinUpdateID {
		return
	}
	// Check if we are out of sync with server, if yes, then call the sync() function
	// We call it in blocking mode,
	if ctrl.updateID < u.MinUpdateID-1 {
=======

	// Check if update has been already applied
	if updateContainer.MinUpdateID != 0 && ctrl.updateID >= updateContainer.MinUpdateID {
		return
	}

	// Check if we are out of sync with server, if yes, then call the sync() function
	// We call it in blocking mode,
	if ctrl.updateID < updateContainer.MinUpdateID-1 {
>>>>>>> dad8dd68
		ctrl.sync()
		return
	}

	udpContainer := new(msg.UpdateContainer)
	udpContainer.Updates = make([]*msg.UpdateEnvelope, 0)
	udpContainer.MaxUpdateID = updateContainer.MaxUpdateID
	udpContainer.MinUpdateID = updateContainer.MinUpdateID
	udpContainer.Users = updateContainer.Users
	udpContainer.Groups = updateContainer.Groups
	for _, u := range updateContainer.Users {
		// Download users avatar if its not exist
		if u.Photo != nil {
			dtoPhoto := repo.Ctx().Users.GetUserPhoto(u.ID, u.Photo.PhotoID)
			if dtoPhoto != nil {
				if dtoPhoto.SmallFilePath == "" || dtoPhoto.SmallFileID != u.Photo.PhotoSmall.FileID {
					go func(userID int64, photo *msg.UserPhoto) {
						_, _ = filemanager.Ctx().DownloadAccountPhoto(userID, photo, false)
					}(u.ID, u.Photo)
				}
			} else if u.Photo.PhotoID != 0 {
				go func(userID int64, photo *msg.UserPhoto) {
					_, _ = filemanager.Ctx().DownloadAccountPhoto(userID, photo, false)
				}(u.ID, u.Photo)
			}
		}
	}
<<<<<<< HEAD

	for _, update := range u.Updates {
		// we already processed this update type
		if update.Constructor == msg.C_UpdateMessageID {
			continue
=======
	for _, g := range updateContainer.Groups {
		// Download group avatar if its not exist
		if g.Photo != nil {
			dtoGroup, err := repo.Ctx().Groups.GetGroupDTO(g.ID)
			if err == nil && dtoGroup != nil {
				if dtoGroup.SmallFilePath == "" || dtoGroup.SmallFileID != g.Photo.PhotoSmall.FileID {
					go func(groupID int64, photo *msg.GroupPhoto) {
						_, _ = filemanager.Ctx().DownloadGroupPhoto(groupID, photo, false)
					}(g.ID, g.Photo)
				}
			} else if g.Photo.PhotoSmall.FileID != 0 {
				go func(groupID int64, photo *msg.GroupPhoto) {
					_, _ = filemanager.Ctx().DownloadGroupPhoto(groupID, photo, false)
				}(g.ID, g.Photo)
			}
>>>>>>> dad8dd68
		}
	}
	for _, update := range updateContainer.Updates {
		logs.Debug("UpdateHandler() Update Received",
			zap.String("Constructor", msg.ConstructorNames[update.Constructor]),
		)

		// var externalHandlerUpdates []*msg.UpdateEnvelope
		applier, ok := ctrl.updateAppliers[update.Constructor]
		if ok {
			externalHandlerUpdates := applier(update)
<<<<<<< HEAD
			udpContainer.Updates = append(udpContainer.Updates, externalHandlerUpdates...)
=======
			switch update.Constructor {
			case msg.C_UpdateMessageID:
			default:
				udpContainer.Updates = append(udpContainer.Updates, externalHandlerUpdates...)
			}
>>>>>>> dad8dd68
		} else {
			udpContainer.Updates = append(udpContainer.Updates, update)
		}
	}

	// save updateID after processing messages
	if ctrl.updateID < updateContainer.MaxUpdateID {
		ctrl.updateID = updateContainer.MaxUpdateID
		err := repo.Ctx().System.SaveInt(domain.ColumnUpdateID, int32(ctrl.updateID))
		if err != nil {
			logs.Error("UpdateHandler() -> SaveInt()", zap.Error(err))
		}
	}

	udpContainer.Length = int32(len(udpContainer.Updates))

	// call external handler
	if ctrl.onUpdateMainDelegate != nil {
		// wrapped to UpdateContainer
		buff, _ := udpContainer.Marshal()

		// pass all updates to UI
		uiexec.Ctx().Exec(func() {
			if ctrl.onUpdateMainDelegate != nil {
				ctrl.onUpdateMainDelegate(msg.C_UpdateContainer, buff)
			}
		})
	}

}

// UpdateID returns current updateID
func (ctrl *Controller) UpdateID() int64 {
	return ctrl.updateID
}

// CheckSyncState enforce to check client updateID with server getState updateID
func (ctrl *Controller) CheckSyncState() {
	go ctrl.sync()
}

// ClearUpdateID reset updateID
func (ctrl *Controller) ClearUpdateID() {
	ctrl.updateID = 0
	ctrl.UserID = 0
}

// ContactImportFromServer import contact from server
func (ctrl *Controller) ContactImportFromServer() {
	contactsGetHash, err := repo.Ctx().System.LoadInt(domain.ColumnContactsGetHash)
	if err != nil {
		logs.Error("onNetworkControllerConnected() failed to get contactsGetHash", zap.Error(err))
	}
	contactGetReq := new(msg.ContactsGet)
	contactGetReq.Crc32Hash = uint32(contactsGetHash)
	contactGetBytes, _ := contactGetReq.Marshal()
	_ = ctrl.queueCtrl.ExecuteRealtimeCommand(
		uint64(domain.SequentialUniqueID()),
		msg.C_ContactsGet, contactGetBytes,
		nil, nil, false, false,
	)
}

<<<<<<< HEAD
=======
func (ctrl *Controller) GetSyncStatus() domain.SyncStatus {
	return ctrl.syncStatus
}

>>>>>>> dad8dd68
// extractMessagesMedia extract files info from messages that have Document object
func extractMessagesMedia(messages ...*msg.UserMessage) {
	for _, m := range messages {
		switch m.MediaType {
		case msg.MediaTypeEmpty:
			// NOP
		case msg.MediaTypePhoto:
			logs.Info("extractMessagesMedia() Message.SharedMediaType is msg.MediaTypePhoto")
			// TODO:: implement it
		case msg.MediaTypeDocument:
			mediaDoc := new(msg.MediaDocument)
			err := mediaDoc.Unmarshal(m.Media)
			if err != nil {
				logs.Error("extractMessagesMedia()-> connat unmarshal MediaTypeDocument", zap.Error(err))
				break
			}
			_ = repo.Ctx().Files.SaveFileDocument(m, mediaDoc)
			t := mediaDoc.Doc.Thumbnail
			if t != nil {
				if t.FileID != 0 {
					go filemanager.Ctx().DownloadThumbnail(m.ID, t.FileID, t.AccessHash, t.ClusterID, 0)
				}
			}

		case msg.MediaTypeContact:
			logs.Info("extractMessagesMedia() Message.SharedMediaType is msg.MediaTypeContact")
			// TODO:: implement it
		default:
			logs.Info("extractMessagesMedia() Message.SharedMediaType is invalid")
		}
	}
}<|MERGE_RESOLUTION|>--- conflicted
+++ resolved
@@ -150,25 +150,10 @@
 	// Wait until network is available
 	ctrl.networkCtrl.WaitForNetwork()
 
-<<<<<<< HEAD
-	// Update the sync controller status
-	ctrl.updateSyncStatus(domain.Syncing)
-
-=======
->>>>>>> dad8dd68
 	// get updateID from server
 	serverUpdateID, err := ctrl.getUpdateState()
 	if err != nil {
 		logs.Error("sync()-> getUpdateState()", zap.Error(err))
-<<<<<<< HEAD
-		return
-	}
-
-	logs.Debug("sync()-> getUpdateState()",
-		zap.Int64("ServerUpdateID", serverUpdateID),
-		zap.Int64("ClientUpdateID", ctrl.updateID),
-	)
-=======
 		return
 	}
 	if ctrl.updateID == serverUpdateID {
@@ -178,7 +163,6 @@
 	// Update the sync controller status
 	ctrl.updateSyncStatus(domain.Syncing)
 	defer ctrl.updateSyncStatus(domain.Synced)
->>>>>>> dad8dd68
 
 	if ctrl.updateID == 0 || (serverUpdateID-ctrl.updateID) > domain.SnapshotSyncThreshold {
 		logs.Info("sync()-> Snapshot sync")
@@ -197,26 +181,12 @@
 			logs.Error("sync()-> SaveInt()", zap.Error(err))
 			return
 		}
-<<<<<<< HEAD
-	} else {
-		logs.Info("sync()-> Normal sync")
-		// if it is passed over 60 seconds from the last update received it fetches the update
-		// difference from the server
-		if serverUpdateID > ctrl.updateID+1 {
-			ctrl.updateSyncStatus(domain.OutOfSync)
-			getUpdateDifference(ctrl, serverUpdateID+1) // +1 cuz in here we dont have serverUpdateID itself too
-		}
-	}
-
-	ctrl.updateSyncStatus(domain.Synced)
-=======
 	} else if serverUpdateID > ctrl.updateID+1 {
 		// if it is passed over 60 seconds from the last update received it fetches the update
 		// difference from the server
 		logs.Info("sync()-> Normal sync")
 		getUpdateDifference(ctrl, serverUpdateID+1) // +1 cuz in here we dont have serverUpdateID itself too
 	}
->>>>>>> dad8dd68
 }
 func getContacts(ctrl *Controller) {
 	req := new(msg.ContactsGet)
@@ -557,11 +527,7 @@
 }
 
 // UpdateHandler receives update to cache them in client DB
-<<<<<<< HEAD
-func (ctrl *Controller) UpdateHandler(u *msg.UpdateContainer) {
-=======
 func (ctrl *Controller) UpdateHandler(updateContainer *msg.UpdateContainer) {
->>>>>>> dad8dd68
 	logs.Debug("UpdateHandler() Called",
 		zap.Int64("ctrl.UpdateID", ctrl.updateID),
 		zap.Int64("MaxID", updateContainer.MaxUpdateID),
@@ -569,14 +535,6 @@
 		zap.Int("Count : ", len(updateContainer.Updates)),
 	)
 	ctrl.lastUpdateReceived = time.Now()
-<<<<<<< HEAD
-	if u.MinUpdateID != 0 && ctrl.updateID >= u.MinUpdateID {
-		return
-	}
-	// Check if we are out of sync with server, if yes, then call the sync() function
-	// We call it in blocking mode,
-	if ctrl.updateID < u.MinUpdateID-1 {
-=======
 
 	// Check if update has been already applied
 	if updateContainer.MinUpdateID != 0 && ctrl.updateID >= updateContainer.MinUpdateID {
@@ -586,7 +544,6 @@
 	// Check if we are out of sync with server, if yes, then call the sync() function
 	// We call it in blocking mode,
 	if ctrl.updateID < updateContainer.MinUpdateID-1 {
->>>>>>> dad8dd68
 		ctrl.sync()
 		return
 	}
@@ -614,13 +571,6 @@
 			}
 		}
 	}
-<<<<<<< HEAD
-
-	for _, update := range u.Updates {
-		// we already processed this update type
-		if update.Constructor == msg.C_UpdateMessageID {
-			continue
-=======
 	for _, g := range updateContainer.Groups {
 		// Download group avatar if its not exist
 		if g.Photo != nil {
@@ -636,7 +586,6 @@
 					_, _ = filemanager.Ctx().DownloadGroupPhoto(groupID, photo, false)
 				}(g.ID, g.Photo)
 			}
->>>>>>> dad8dd68
 		}
 	}
 	for _, update := range updateContainer.Updates {
@@ -648,15 +597,11 @@
 		applier, ok := ctrl.updateAppliers[update.Constructor]
 		if ok {
 			externalHandlerUpdates := applier(update)
-<<<<<<< HEAD
-			udpContainer.Updates = append(udpContainer.Updates, externalHandlerUpdates...)
-=======
 			switch update.Constructor {
 			case msg.C_UpdateMessageID:
 			default:
 				udpContainer.Updates = append(udpContainer.Updates, externalHandlerUpdates...)
 			}
->>>>>>> dad8dd68
 		} else {
 			udpContainer.Updates = append(udpContainer.Updates, update)
 		}
@@ -720,13 +665,10 @@
 	)
 }
 
-<<<<<<< HEAD
-=======
 func (ctrl *Controller) GetSyncStatus() domain.SyncStatus {
 	return ctrl.syncStatus
 }
 
->>>>>>> dad8dd68
 // extractMessagesMedia extract files info from messages that have Document object
 func extractMessagesMedia(messages ...*msg.UserMessage) {
 	for _, m := range messages {
