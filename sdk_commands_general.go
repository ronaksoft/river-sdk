--- conflicted
+++ resolved
@@ -943,7 +943,6 @@
 }
 
 // SearchGlobal returns messages, contacts and groups matching given text
-<<<<<<< HEAD
 // peerID 0 means search is not limited to a specific peerID
 func (r *River) SearchGlobal(text string, peerID int64 , delegate RequestDelegate) {
 	searchResults := new(msg.ClientSearchResult)
@@ -956,10 +955,6 @@
 	} else {
 		msgs = repo.Messages.SearchText(text)
 	}
-=======
-func (r *River) SearchGlobal(text string, delegate RequestDelegate) {
-	msgs := repo.Messages.SearchText(text)
->>>>>>> 55ace85d
 
 	// get users && group IDs
 	userIDs := domain.MInt64B{}
