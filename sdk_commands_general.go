--- conflicted
+++ resolved
@@ -942,10 +942,6 @@
 	}
 }
 
-<<<<<<< HEAD
-func (r *River) GetSDKSalt() int64 {
-	return r.networkCtrl.GetServerSalt()
-=======
 // SearchGlobal returns messages, contacts and groups matching given text
 func (r *River) SearchGlobal(text string , delegate RequestDelegate) {
 	msgs := repo.Messages.SearchText(text)
@@ -1060,5 +1056,8 @@
 		}
 	}
 	return true
->>>>>>> a4ed6075
+}
+
+func (r *River) GetSDKSalt() int64 {
+	return r.networkCtrl.GetServerSalt()
 }